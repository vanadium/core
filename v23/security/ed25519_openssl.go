--- conflicted
+++ resolved
@@ -30,11 +30,7 @@
 }
 
 func (k *opensslED25519PublicKey) messageDigest(hash crypto.Hash, purpose, message []byte) []byte {
-<<<<<<< HEAD
-	return sum(hash, messageDigestFields(hash, k.keyBytes, purpose, message))
-=======
 	return cryptoSum(hash, messageDigestFields(hash, k.keyBytes, purpose, message))
->>>>>>> 73494e94
 }
 
 func (k *opensslED25519PublicKey) verify(digest []byte, signature *Signature) bool {
