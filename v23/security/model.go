--- conflicted
+++ resolved
@@ -273,18 +273,18 @@
 
 	// Recognized returns nil iff the provided (DER-encoded) root public
 	// key is recognized as an authority on a pattern that is matched by blessing.
+	// DEPRECATED: use RecognizedCert instead.
 	Recognized(root []byte, blessing string) error
 
-<<<<<<< HEAD
-	// Recognized returns nil iff the provided (DER-encoded) x509 certificate
-	// is recognized as an authority on a pattern that is matched by blessing.
-	// RecognizedX509(root []byte, blessing string) error
-=======
-	// Recognized returns nil iff the provided Certificate and in particular
-	// its (DER-encoded) root public key is recognized as an authority on a
-	// pattern that is matched by blessing.
+	// Recognized returns nil iff the provided Certificate is recognized as an
+	// authority on a pattern that is matched by blessing. For a Certificate
+	// to be recognized it must either have only a public key and that public
+	// key is recognized as an authority on a pattern that is matched by blessing,
+	// or, if the Certificate includes an x509 certificate then that x509
+	// certificate must have been issued by a recognised Certificate Authority
+	// as verified by the underlying operating system. The public key in
+	// x509 certificate must match that in the supplied security.Certificate.
 	RecognizedCert(cert *Certificate, blessing string) error
->>>>>>> 190f473f
 
 	// Dump returns the set of recognized roots as a map from
 	// blessing patterns to the set of authoritative keys for that
