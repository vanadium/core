--- conflicted
+++ resolved
@@ -147,9 +147,14 @@
 	// blessing created can be verified using the SSL/TLS Certificate Authority
 	// mechanism. If host is specified and is valid for the supplied
 	// certificate then the blessing name will be host rather than any of
-	// names in the certificate. If host is not specified then SAN certificates
-	// will result with multiple Certificates, each named according to one
-	// of the alternative dns names specified by the certificate.
+	// names in the certificate. If host is not specified then x509 certificates
+	// that contain multiple hosts or wildcard domains will result in multiple
+	// certificates chains, each named according to one of the DNS names
+	// specified by the x509 certificate. For example, if an x509 certificate
+	// is issued for x.d.com and y.d.com, then if host is x.d.com the
+	// returned blessings will be named x.d.com and if host is "" then
+	// the returned blessings will contain two chains, one for x.d.com and
+	// the other y.d.com.
 	BlessSelfX509(host string, x509Cert *x509.Certificate, caveats ...Caveat) (Blessings, error)
 
 	// Sign uses the private key of the principal to sign message.
@@ -281,15 +286,10 @@
 
 	// Recognized returns nil iff the provided (DER-encoded) root public
 	// key is recognized as an authority on a pattern that is matched by blessing.
-<<<<<<< HEAD
 	// Deprecated: use RecognizedCert instead.
 	Recognized(root []byte, blessing string) error
 
-	// AddRootCerts adds x509 certificates to be added to the operating
-	// system's CA cert pool used by RecognizedCert below.
-	//	AddRootCerts(roots []x509.Certificate) error
-
-	// Recognized returns nil iff the provided Certificate is recognized as an
+	// RecognizedCert returns nil iff the provided Certificate is recognized as an
 	// authority on a pattern that is matched by blessing. For a Certificate
 	// to be recognized it must either have only a public key and that public
 	// key is recognized as an authority on a pattern that is matched by blessing,
@@ -297,13 +297,6 @@
 	// certificate must have been issued by a recognised Certificate Authority
 	// as verified by the underlying operating system. The public key in
 	// x509 certificate must match that in the supplied security.Certificate.
-=======
-	Recognized(root []byte, blessing string) error
-
-	// Recognized returns nil iff the provided Certificate and in particular
-	// its (DER-encoded) root public key is recognized as an authority on a
-	// pattern that is matched by blessing.
->>>>>>> 9f80bf14
 	RecognizedCert(cert *Certificate, blessing string) error
 
 	// Dump returns the set of recognized roots as a map from
