--- conflicted
+++ resolved
@@ -8,10 +8,7 @@
 
 import (
 	"crypto"
-<<<<<<< HEAD
-=======
 	"crypto/ecdsa"
->>>>>>> 73494e94
 
 	"v.io/v23/context"
 )
@@ -88,10 +85,6 @@
 	return digestsForCertificateChain(chain)
 }
 
-<<<<<<< HEAD
-func HashForPublicKey(pk PublicKey) crypto.Hash {
-	return pk.hashAlgo()
-=======
 // ExposePublicKeyHashAlgo exposes the hashAlgo method on PublicKey, it is
 // only required for openssl tests.
 func ExposePublicKeyHashAlgo(pk PublicKey) crypto.Hash {
@@ -110,5 +103,4 @@
 	default:
 		return SHA512Hash
 	}
->>>>>>> 73494e94
 }