// Copyright 2020 The Vanadium Authors. All rights reserved.
// Use of this source code is governed by a BSD-style
// license that can be found in the LICENSE file.

package security

import (
	"crypto"
	"crypto/ed25519"
	"fmt"
)

// NewED25519PublicKey creates a PublicKey object that uses the ED25519
// algorithm and the provided ED25519 public key.
func NewED25519PublicKey(key ed25519.PublicKey) PublicKey {
	return newED25519PublicKeyImpl(key, SHA512Hash)
}

type ed25519PublicKey struct {
	publicKeyCommon
	key ed25519.PublicKey
}

func (pk *ed25519PublicKey) verify(digest []byte, sig *Signature) bool {
	return ed25519.Verify(pk.key, digest, sig.Ed25519)
}

func (pk *ed25519PublicKey) messageDigest(hash crypto.Hash, purpose, message []byte) []byte {
	return cryptoSum(hash, messageDigestFields(hash, pk.keyBytes, purpose, message))
}

// NewInMemoryED25519Signer creates a Signer that uses the provided ED25519
// private  key to sign messages.  This private key is kept in the clear in
// the memory of the running process. SHA512 is used for computing the digests
// used for signing.
func NewInMemoryED25519Signer(key ed25519.PrivateKey) (Signer, error) {
	signer, err := newInMemoryED25519SignerImpl(key, SHA512Hash)
	if err != nil {
		return nil, err
	}
	return signer, nil
}

type ed25519Signer struct {
	signerCommon
	sign func(data []byte) ([]byte, error)
	// Object to hold on to for garbage collection
	impl interface{} //nolint:structcheck,unused
}

// NewED25519Signer creates a Signer that uses the provided function to sign
// messages. The provided method is invoked to sign messages and may be used
// to access an otherwise protected or encoded key. SHA512 is used for
// computing the digests used for signing.
func NewED25519Signer(key ed25519.PublicKey, sign func(data []byte) ([]byte, error)) Signer {
	return &ed25519Signer{
		signerCommon: newSignerCommon(NewED25519PublicKey(key), SHA512Hash),
		sign:         sign,
	}
}

func (es *ed25519Signer) Sign(purpose, message []byte) (Signature, error) {
	if message = es.pubkey.messageDigest(es.chash, purpose, message); message == nil {
		return Signature{}, fmt.Errorf("unable to create bytes to sign from message with hashing function: %v", es.chash)
	}
	sig, err := es.sign(message)
	if err != nil {
		return Signature{}, err
	}
	return Signature{
		Purpose: purpose,
		Hash:    es.vhash,
		Ed25519: sig,
	}, nil
}

func (es *ed25519Signer) PublicKey() PublicKey {
	return es.pubkey
}

<<<<<<< HEAD
func newGoStdlibED25519Signer(key ed25519.PrivateKey) (Signer, error) {
	hash := SHA512Hash
=======
func newGoStdlibED25519Signer(key ed25519.PrivateKey, hash Hash) (Signer, error) {
>>>>>>> 73494e94
	sign := func(data []byte) ([]byte, error) {
		return ed25519.Sign(key, data), nil
	}
	pk := key.Public().(ed25519.PublicKey)
	return &ed25519Signer{
			signerCommon: newSignerCommon(newGoStdlibED25519PublicKey(pk, hash), hash),
			sign:         sign,
		},
		nil
}

func newGoStdlibED25519PublicKey(key ed25519.PublicKey, hash Hash) PublicKey {
	return &ed25519PublicKey{
		key:             key,
		publicKeyCommon: newPublicKeyCommon(key, hash),
	}
}<|MERGE_RESOLUTION|>--- conflicted
+++ resolved
@@ -78,12 +78,7 @@
 	return es.pubkey
 }
 
-<<<<<<< HEAD
-func newGoStdlibED25519Signer(key ed25519.PrivateKey) (Signer, error) {
-	hash := SHA512Hash
-=======
 func newGoStdlibED25519Signer(key ed25519.PrivateKey, hash Hash) (Signer, error) {
->>>>>>> 73494e94
 	sign := func(data []byte) ([]byte, error) {
 		return ed25519.Sign(key, data), nil
 	}
