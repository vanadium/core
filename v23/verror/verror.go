// Copyright 2015 The Vanadium Authors. All rights reserved.
// Use of this source code is governed by a BSD-style
// license that can be found in the LICENSE file.

// Package verror implements an error reporting mechanism that works across
// programming environments, and a set of common errors. It captures the location
// and parameters of the error call site to aid debugging. Errorf is not intended
// for localization, whereas Message accepts a preformatted message to allow
// for localization via an alternative package/framework.
//
// Each error has an identifier string, which is used for equality checks.
// E.g. a Javascript client can check if a Go server returned a NoExist error by
// checking the string identifier.  Error identifier strings start with the VDL
// package path to ensure uniqueness, e.g. "v.io/v23/verror.NoExist".
// The NewID and NewIDAction functions automatically prepend the package path
// of the caller to the specified ID if it is not already included.
//
// Each error contains an action, which is the suggested action for a typical
// client to perform upon receiving the error.  E.g. some action codes represent
// whether to retry the operation after receiving the error.
//
// Each error also contains a list of typed parameters, and an error message.
// The error message may be created in two ways:
//   1. Via the Errorf method using fmt.Sprintf formatting.
//   2. Via the Message method where the error message is preformatted and the
//      parameter list is recorded.
//
// Example:
//
// To define a new error identifier, for example "someNewError", the code that
// originates the error is expected to declare a variable like this:
//
//     var someNewError = verror.Register("someNewError", NoRetry)
//     ...
//     return someNewError.Errorf(ctx, "my error message: %v", err)
//
// Alternatively, to use golang.org/x/text/messsage for localization:
//    p := message.NewPrinter(language.BritishEnglish)
//    msg := p.Sprintf("invalid name: %v: %v", name, err)
//    return someNewError.Message(ctx, msg, name, err)
//
//
// The verror implementation supports errors.Is and errors.Unwrap. Note
// that errors.Unwrap provides access to 'sub-errors' as well as to chained
// instances of error. verror.WithSubErrors can be used to add additional
// 'sub-errors' to an existing error and these may be of type SubErr or any
// other error.
//
// If the context.T specified with Errorf() or Message() is nil, a default
// context is used, set by SetDefaultContext().  This can be used in standalone
// programmes, or in anciliary threads not associated with an RPC.  The user
// might do the following to get the language from the environment, and the
// programme name from Args[0]:
//     ctx := runtime.NewContext()
//     ctx = verror.WithComponentName(ctx, os.Args[0])
//     verror.SetDefaultContext(ctx)
// A standalone tool might set the operation name to be a subcommand name, if
// any.  If the default context has not been set, the error generated has no
// component and operation values.
package verror

import (
	"bytes"
	"errors"
	"fmt"
	"io"
	"os"
	"path/filepath"
	"runtime"
	"strings"
	"sync"

	"v.io/v23/context"
	"v.io/v23/vdl"
	"v.io/v23/vtrace"
)

// ID is a unique identifier for errors.
type ID string

// An ActionCode represents the action expected to be performed by a typical client
// receiving an error that perhaps it does not understand.
type ActionCode uint32

// Codes for ActionCode.
const (
	// Retry actions are encoded in the bottom few bits.
	RetryActionMask ActionCode = 3

	NoRetry         ActionCode = 0 // Do not retry.
	RetryConnection ActionCode = 1 // Renew high-level connection/context.
	RetryRefetch    ActionCode = 2 // Refetch and retry (e.g., out of date HTTP ETag)
	RetryBackoff    ActionCode = 3 // Backoff and retry a finite number of times.
)

// RetryAction returns the part of the ActionCode that indicates retry behaviour.
func (ac ActionCode) RetryAction() ActionCode {
	return ac & RetryActionMask
}

// An IDAction combines a unique identifier ID for errors with an ActionCode.
// The ID allows stable error checking across different error messages and
// different address spaces.  By convention the format for the identifier is
// "PKGPATH.NAME" - e.g. ErrIDFoo defined in the "v23/verror" package has id
// "v23/verror.ErrIDFoo".  It is unwise ever to create two IDActions that
// associate different ActionCodes with the same ID.
// IDAction implements error so that it may be used with errors.Is.
type IDAction struct {
	ID     ID
	Action ActionCode
}

<<<<<<< HEAD
=======
// Register returns a IDAction with the given ID and Action fields, and
// inserts a message into the default i18n Catalogue in US English.
// Other languages can be added by adding to the Catalogue.
// IDPath can be used to generate an appropriate ID.
func Register(id ID, action ActionCode, englishText string) IDAction {
	id = ensurePackagePath(id)
	i18n.Cat().SetWithBase(defaultLangID(i18n.NoLangID), i18n.MsgID(id), englishText)
	return IDAction{id, action}
}

>>>>>>> f9edea52
// NewIDAction creates a new instance of IDAction with the given ID and Action
// field. It should be used when localization support is not required instead
// of Register. IDPath can be used to
func NewIDAction(id ID, action ActionCode) IDAction {
	return IDAction{ensurePackagePath(id), action}
}

// NewID creates a new instance of IDAction with the given ID and a NoRetry
// Action.
func NewID(id ID) IDAction {
	return IDAction{ensurePackagePath(id), NoRetry}
}

// Errorf creates a new verror.E that uses fmt.Errorf style formatting and is
// not intended for localization. Errorf prepends the component and operation
// name if they can be extracted from the context. It supports %w for errors.Unwrap
// which takes precedence over using the last parameter if it's an error as
// the error to be returned by Unwrap.
func (id IDAction) Errorf(ctx *context.T, format string, params ...interface{}) error {
	// handle %w.
	unwrap := errors.Unwrap(fmt.Errorf(format, params...))
	if unwrap == nil {
		unwrap = isLastParStandardError(params)
	}
	return verrorf(ctx, id, fmt.Sprintf(format, params...), unwrap, params)
}

// Message is intended for pre-internationalizated messages. The msg is assumed
// to be have been preformated and the params are recorded in E.ParamList. If
// the last parameter is an error it will returned by Unwrap.
func (id IDAction) Message(ctx *context.T, msg string, params ...interface{}) error {
	return verrorf(ctx, id, msg, isLastParStandardError(params), params)
}

// Errorf is like ErrUnknown.Errorf.
func Errorf(ctx *context.T, format string, params ...interface{}) error {
	// handle %w.
	unwrap := errors.Unwrap(fmt.Errorf(format, params...))
	if unwrap == nil {
		unwrap = isLastParStandardError(params)
	}
	return verrorf(ctx, ErrUnknown, fmt.Sprintf(format, params...), unwrap, params)
}

// Message is like ErrUnknown.Message.
func Message(ctx *context.T, msg string, params ...interface{}) error {
	return verrorf(ctx, ErrUnknown, msg, isLastParStandardError(params), params)
}

// IsAny returns true if err is any instance of a verror.E regardless of its
// ID.
func IsAny(err error) bool {
	if _, ok := err.(E); ok {
		return ok
	}
	_, ok := err.(*E)
	return ok
}

func isLastParStandardError(params []interface{}) error {
	if len(params) == 0 {
		return nil
	}
	c := params[len(params)-1]
	switch err := c.(type) {
	case SubErr:
		return nil
	case *SubErr:
		return nil
	case error:
		return err
	}
	return nil
}

func verrorf(ctx *context.T, id IDAction, msg string, unwrap error, v []interface{}) error {
	componentName, opName := dataFromContext(ctx)
	prefix := ""
	if len(componentName) > 0 && len(opName) > 0 {
		prefix += componentName + ":" + opName + ": "
	} else {
		if len(componentName) > 0 {
			prefix += componentName + ": "
		} else {
			prefix += opName + ": "
		}
	}
	stack := make([]uintptr, maxPCs)
	stack = stack[:runtime.Callers(3, stack)]
	chainedPCs := Stack(unwrap)
	params := append([]interface{}{componentName, opName}, v...)
	return E{id.ID, id.Action, prefix + msg, params, stack, chainedPCs, unwrap}
}

// WithSubErrors returns a new E with the supplied suberrors appended to
// its parameter list. The results of their Error method are appended to that
// of err.Error().
func WithSubErrors(err error, errors ...error) error {
	e, ok := assertIsE(err)
	if !ok {
		return err
	}
	for _, err := range errors {
		e.ParamList = append(e.ParamList, err)
		switch v := err.(type) {
		case SubErr:
			if v.Options == Print {
				e.Msg += " " + err.Error()
			}
		case *SubErr:
			if v.Options == Print {
				e.Msg += " " + err.Error()
			}
		case error:
			e.Msg += " " + err.Error()
		}
	}
	return e
}

// E is the in-memory representation of a verror error.
//
// The wire representation is defined as vdl.WireError; values of E
// type are automatically converted to/from vdl.WireError by VDL and VOM.
type E struct {
	ID         ID            // The identity of the error.
	Action     ActionCode    // Default action to take on error.
	Msg        string        // Error message; empty if no language known.
	ParamList  []interface{} // The variadic parameters given to ExplicitNew().
	stackPCs   []uintptr     // PCs of creators of E
	chainedPCs []uintptr     // PCs of a chained E
	unwrap     error         // The error to be returned by calls to Unwrap.
}

// TypeOf(verror.E{}) should give vdl.WireError.
func (E) VDLReflect(struct {
	Name string `vdl:"v.io/v23/vdl.WireError"`
}) {
}

func (e E) VDLEqual(yiface interface{}) bool {
	y := yiface.(E)
	switch {
	case e.ID != y.ID:
		return false
	case e.Action != y.Action:
		return false
	case e.Error() != y.Error():
		// NOTE: We compare the result of Error() rather than comparing the Msg
		// fields, since the Msg field isn't always set; Msg=="" is equivalent to
		// Msg==v.io/v23/verror.Unknown.
		//
		// TODO(toddw): Investigate the root cause of this.
		return false
	case len(e.ParamList) != len(y.ParamList):
		return false
	}
	for i := range e.ParamList {
		if !vdl.DeepEqual(e.ParamList[i], y.ParamList[i]) {
			return false
		}
	}
	return true
}

var (
	ttErrorElem     = vdl.ErrorType.Elem()
	ttWireRetryCode = ttErrorElem.Field(1).Type
	ttListAny       = vdl.ListType(vdl.AnyType)
)

func (e E) VDLWrite(enc vdl.Encoder) error { //nolint:gocyclo
	if err := enc.StartValue(ttErrorElem); err != nil {
		return err
	}
	if e.ID != "" {
		if err := enc.NextFieldValueString(0, vdl.StringType, string(e.ID)); err != nil {
			return err
		}
	}
	if e.Action != NoRetry {
		var actionStr string
		switch e.Action {
		case RetryConnection:
			actionStr = "RetryConnection"
		case RetryRefetch:
			actionStr = "RetryRefetch"
		case RetryBackoff:
			actionStr = "RetryBackoff"
		default:
			return fmt.Errorf("action %d not in enum WireRetryCode", e.Action)
		}
		if err := enc.NextFieldValueString(1, ttWireRetryCode, actionStr); err != nil {
			return err
		}
	}
	if e.Msg != "" {
		if err := enc.NextFieldValueString(2, vdl.StringType, e.Msg); err != nil {
			return err
		}
	}
	if len(e.ParamList) != 0 {
		if err := enc.NextField(3); err != nil {
			return err
		}
		if err := enc.StartValue(ttListAny); err != nil {
			return err
		}
		if err := enc.SetLenHint(len(e.ParamList)); err != nil {
			return err
		}
		for i := 0; i < len(e.ParamList); i++ {
			if err := enc.NextEntry(false); err != nil {
				return err
			}
			if e.ParamList[i] == nil {
				if err := enc.NilValue(vdl.AnyType); err != nil {
					return err
				}
			} else {
				if err := vdl.Write(enc, e.ParamList[i]); err != nil {
					return err
				}
			}
		}
		if err := enc.NextEntry(true); err != nil {
			return err
		}
		if err := enc.FinishValue(); err != nil {
			return err
		}
	}
	if err := enc.NextField(-1); err != nil {
		return err
	}
	return enc.FinishValue()
}

func (e *E) VDLRead(dec vdl.Decoder) error { //nolint:gocyclo
	*e = E{}
	if err := dec.StartValue(ttErrorElem); err != nil {
		return err
	}
	decType := dec.Type()
	for {
		index, err := dec.NextField()
		switch {
		case err != nil:
			return err
		case index == -1:
			return dec.FinishValue()
		}
		if decType != ttErrorElem {
			index = ttErrorElem.FieldIndexByName(decType.Field(index).Name)
			if index == -1 {
				if err := dec.SkipValue(); err != nil {
					return err
				}
				continue
			}
		}
	errorFieldSwitch:
		switch index {
		case 0:
			id, err := dec.ReadValueString()
			if err != nil {
				return err
			}
			e.ID = ID(id)
		case 1:
			code, err := dec.ReadValueString()
			if err != nil {
				return err
			}
			switch code {
			case "NoRetry":
				e.Action = NoRetry
			case "RetryConnection":
				e.Action = RetryConnection
			case "RetryRefetch":
				e.Action = RetryRefetch
			case "RetryBackoff":
				e.Action = RetryBackoff
			default:
				return fmt.Errorf("label %s not in enum WireRetryCode", code)
			}
		case 2:
			msg, err := dec.ReadValueString()
			if err != nil {
				return err
			}
			e.Msg = msg
		case 3:
			if err := dec.StartValue(ttListAny); err != nil {
				return err
			}
			switch len := dec.LenHint(); {
			case len > 0:
				e.ParamList = make([]interface{}, 0, len)
			default:
				e.ParamList = nil
			}
			for {
				switch done, err := dec.NextEntry(); {
				case err != nil:
					return err
				case done:
					if err := dec.FinishValue(); err != nil {
						return err
					}
					break errorFieldSwitch
				}
				var elem interface{}
				if err := vdl.Read(dec, &elem); err != nil {
					return err
				}
				e.ParamList = append(e.ParamList, elem)
			}
		}
	}
}

const maxPCs = 40 // Maximum number of PC values we'll include in a stack trace.

type SubErrOpts uint32

// A SubErr represents a (string, error, int32) triple that allows clients to
// include subordinate errors to an error's parameter list.  Clients can add a
// SubErr to the parameter list directly, via WithSubErrors. By convention,
// clients are expected to use name of the form "X=Y" to distinguish their
// subordinate errors from those of other abstraction layers.
// For example, a layer reporting on errors in individual blessings in an RPC
// might use strings like "blessing=<blessing_name>".
type SubErr struct {
	Name    string
	Err     error
	Options SubErrOpts
}

const (
	// Print, when set in SubErr.Options, tells Error() to print this SubErr.
	Print SubErrOpts = 0x1
)

func assertIsE(err error) (E, bool) {
	switch e := err.(type) {
	case E:
		return e, true
	case *E:
		if e != nil {
			return *e, true
		}
	}
	return E{}, false
}

// ErrorID returns the ID of the given err, or Unknown if the err has no ID.
// If err is nil then ErrorID returns "".
func ErrorID(err error) ID {
	if err == nil {
		return ""
	}
	if e, ok := assertIsE(err); ok {
		return e.ID
	}
	return ErrUnknown.ID
}

// Params returns the ParameterList stored in err if it's an instance
// of verror.E, nil otherwise.
func Params(err error) []interface{} {
	verr, ok := assertIsE(err)
	if !ok {
		return nil
	}
	cp := make([]interface{}, len(verr.ParamList))
	copy(cp, verr.ParamList)
	return cp
}

// Action returns the action of the given err, or NoRetry if the err has no Action.
func Action(err error) ActionCode {
	if err == nil {
		return NoRetry
	}
	if e, ok := assertIsE(err); ok {
		return e.Action
	}
	return NoRetry
}

// PCs represents a list of PC locations
type PCs []uintptr

// Stack returns the list of PC locations on the stack when this error was
// first generated within this address space, or an empty list if err is not an
// E.
func Stack(err error) PCs {
	if err == nil {
		return nil
	}
	switch e := err.(type) {
	case E:
		return stack(e.stackPCs, e.chainedPCs)
	case SubErr:
		return Stack(e.Err)
	case subErrChain:
		return Stack(e.err)
	case *E:
		return stack(e.stackPCs, e.chainedPCs)
	case *SubErr:
		return Stack(e.Err)
	case *subErrChain:
		return Stack(e.err)
	}
	return nil
}

func stack(stackPCs, chainedPCs []uintptr) []uintptr {
	stackIntPtr := make([]uintptr, len(stackPCs))
	copy(stackIntPtr, stackPCs)
	if chainedPCs != nil {
		stackIntPtr = append(stackIntPtr, uintptr(0))
		stackIntPtr = append(stackIntPtr, chainedPCs...)
	}
	return stackIntPtr
}

func (st PCs) String() string {
	buf := bytes.NewBufferString("")
	StackToText(buf, st)
	return buf.String()
}

func writeFrames(w io.Writer, indent string, stack []uintptr) {
	frames := runtime.CallersFrames(stack)
	for {
		frame, more := frames.Next()
		fmt.Fprintf(w, "%s%s:%d: %s\n", indent, frame.File, frame.Line, frame.Function)
		if !more {
			return
		}
	}
}

// stackToTextIndent emits on w a text representation of stack, which is typically
// obtained from Stack() and represents the source location(s) where an
// error was generated or passed through in the local address space.
// indent is added to a prefix of each line printed.
func stackToTextIndent(w io.Writer, stack []uintptr, indent string) {
	prev := 0
	for i := 0; i < len(stack); i++ {
		if stack[i] == 0 {
			writeFrames(w, indent, stack[prev:i])
			fmt.Fprintf(w, "%s----- chained verror -----\n", indent)
			prev = i + 1
		}
	}
	if prev < len(stack) {
		writeFrames(w, indent, stack[prev:])
	}
}

// StackToText emits on w a text representation of stack, which is typically
// obtained from Stack() and represents the source location(s) where an
// error was generated or passed through in the local address space.
func StackToText(w io.Writer, stack []uintptr) {
	stackToTextIndent(w, stack, "")
}

// A componentKey is used as a key for context.T's Value() map.
type componentKey struct{}

// WithComponentName returns a context based on ctx that has the
// componentName that New() and Convert() can use.
func WithComponentName(ctx *context.T, componentName string) *context.T {
	return context.WithValue(ctx, componentKey{}, componentName)
}

// defaultCtx is the context used when a nil context.T is passed to New() or Convert().
var (
	defaultCtx     *context.T
	defaultCtxLock sync.RWMutex // Protects defaultCtx.
)

// SetDefaultContext sets the default context used when a nil context.T is
// passed to New() or Convert().  It is typically used in standalone
// programmes that have no RPC context, or in servers for the context of
// ancillary threads not associated with any particular RPC.
func SetDefaultContext(ctx *context.T) {
	defaultCtxLock.Lock()
	defaultCtx = ctx
	defaultCtxLock.Unlock()
}

// dataFromContext reads the languageID, component name, and operation name
// from the context, using defaults as appropriate.
func dataFromContext(ctx *context.T) (componentName string, opName string) {
	// Use a default context if ctx is nil.  defaultCtx may also be nil, so
	// further nil checks are required below.
	if ctx == nil {
		defaultCtxLock.RLock()
		ctx = defaultCtx
		defaultCtxLock.RUnlock()
	}
	if ctx != nil {
		value := ctx.Value(componentKey{})
		componentName, _ = value.(string)
		opName = vtrace.GetSpan(ctx).Name()
	}
	if componentName == "" {
		componentName = filepath.Base(os.Args[0])
	}
	return componentName, opName
}

// Error returns the error message; if it has not been formatted for a specific
// language, a default message containing the error ID and parameters is
// generated.  This method is required to fulfil the error interface.
func (e E) Error() string {
	return e.Msg
}

func (subErr SubErr) String() string {
	return fmt.Sprintf("[%s: %s]", subErr.Name, subErr.Err.Error())
}

// debugStringInternal returns a more verbose string representation of an
// error, perhaps more thorough than one might present to an end user, but
// useful for debugging by a developer.  It prefixes all lines output with
// "prefix" and "name" (if non-empty) and adds intent to prefix wen recursing.
func debugStringInternal(out *strings.Builder, err error, prefix string, name string) {
	out.WriteString(prefix)
	if len(name) > 0 {
		out.WriteString(name + " ")
	}
	out.WriteString(err.Error())
	out.WriteString("\n")
	// Append err's stack, indented a little.
	prefix += "  "
	stackToTextIndent(out, Stack(err), prefix) //nolint:errcheck
	// Print all the subordinate errors, even the ones that were not
	// printed by Error(), indented a bit further.
	prefix += "  "
	i := 1
	for subErr := errors.Unwrap(err); subErr != nil; subErr = errors.Unwrap(subErr) {
		fmt.Fprintf(out, "%sUnwrapped error #%v\n", prefix, i)
		i++
		switch v := subErr.(type) {
		case subErrChain:
			debugStringInternal(out, v.err, prefix, string(ErrorID(v.err)))
		case SubErr:
			debugStringInternal(out, v.Err, prefix, v.Name)
		case *SubErr:
			debugStringInternal(out, v.Err, prefix, v.Name)
		case E:
			debugStringInternal(out, v, prefix, string(v.ID))
		case *E:
			debugStringInternal(out, v, prefix, string(v.ID))
		}
	}
}

// DebugString returns a more verbose string representation of an error,
// perhaps more thorough than one might present to an end user, but useful for
// debugging by a developer.
func DebugString(err error) string {
	if err == nil {
		return ""
	}
	out := &strings.Builder{}
	debugStringInternal(out, err, "", "")
	return out.String()
}<|MERGE_RESOLUTION|>--- conflicted
+++ resolved
@@ -110,19 +110,6 @@
 	Action ActionCode
 }
 
-<<<<<<< HEAD
-=======
-// Register returns a IDAction with the given ID and Action fields, and
-// inserts a message into the default i18n Catalogue in US English.
-// Other languages can be added by adding to the Catalogue.
-// IDPath can be used to generate an appropriate ID.
-func Register(id ID, action ActionCode, englishText string) IDAction {
-	id = ensurePackagePath(id)
-	i18n.Cat().SetWithBase(defaultLangID(i18n.NoLangID), i18n.MsgID(id), englishText)
-	return IDAction{id, action}
-}
-
->>>>>>> f9edea52
 // NewIDAction creates a new instance of IDAction with the given ID and Action
 // field. It should be used when localization support is not required instead
 // of Register. IDPath can be used to
