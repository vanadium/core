--- conflicted
+++ resolved
@@ -315,14 +315,6 @@
 
 func (m *Auth) append(ctx *context.T, data []byte) ([]byte, error) {
 	switch {
-<<<<<<< HEAD
-	case len(m.ChannelBinding.R) > 0:
-		data = append(data, authType)
-		data = m.appendCommon(data)
-		data = appendLenBytes(m.ChannelBinding.R, data)
-		data = appendLenBytes(m.ChannelBinding.S, data)
-=======
->>>>>>> 93b01fe7
 	case len(m.ChannelBinding.Ed25519) > 0:
 		data = append(data, authED25519Type)
 		data = m.appendCommon(data)
@@ -332,14 +324,10 @@
 		data = m.appendCommon(data)
 		data = appendLenBytes(m.ChannelBinding.Rsa, data)
 	default:
-<<<<<<< HEAD
-		return nil, fmt.Errorf("unsupported signature algorithm")
-=======
 		data = append(data, authType)
 		data = m.appendCommon(data)
 		data = appendLenBytes(m.ChannelBinding.R, data)
 		data = appendLenBytes(m.ChannelBinding.S, data)
->>>>>>> 93b01fe7
 	}
 	return data, nil
 }
@@ -368,17 +356,6 @@
 		if m.ChannelBinding.R, data, valid = readLenBytes(ctx, data); !valid {
 			return NewErrInvalidMsg(ctx, openFlowType, uint64(len(orig)), 4, nil)
 		}
-<<<<<<< HEAD
-		if m.ChannelBinding.S, _, valid = readLenBytes(ctx, data); !valid {
-			return NewErrInvalidMsg(ctx, openFlowType, uint64(len(orig)), 5, nil)
-		}
-	case authED25519Type:
-		if m.ChannelBinding.Ed25519, data, valid = readLenBytes(ctx, data); !valid {
-			return NewErrInvalidMsg(ctx, openFlowType, uint64(len(orig)), 4, nil)
-		}
-	case authRSAType:
-		if m.ChannelBinding.Rsa, data, valid = readLenBytes(ctx, data); !valid {
-=======
 		if m.ChannelBinding.S, _, _ = readLenBytes(ctx, data); !valid {
 			return NewErrInvalidMsg(ctx, openFlowType, uint64(len(orig)), 5, nil)
 		}
@@ -388,7 +365,6 @@
 		}
 	case authRSAType:
 		if m.ChannelBinding.Rsa, _, _ = readLenBytes(ctx, data); !valid {
->>>>>>> 93b01fe7
 			return NewErrInvalidMsg(ctx, openFlowType, uint64(len(orig)), 4, nil)
 		}
 	}
