// Copyright 2015 The Vanadium Authors. All rights reserved.
// Use of this source code is governed by a BSD-style
// license that can be found in the LICENSE file.

// The following enables go generate to generate the doc.go file.
//go:generate go run v.io/x/lib/cmdline/gendoc . -help

package main

import (
	"bytes"
	"encoding/json"
	"fmt"
	"net/http"
	"time"

	v23 "v.io/v23"
	"v.io/v23/context"
	"v.io/v23/security"
	"v.io/v23/security/access"

	"v.io/x/lib/cmdline"
	"v.io/x/ref/lib/signals"
	"v.io/x/ref/lib/v23cmd"
	_ "v.io/x/ref/runtime/factories/roaming"
	"v.io/x/ref/services/internal/statslib"
	"v.io/x/ref/services/xproxy/xproxy"
)

var healthzAddr, name, acl, statsACL string

const healthTimeout = 10 * time.Second

func main() {
	cmdProxyD.Flags.StringVar(&healthzAddr, "healthz-address", "", "Network address on which the HTTP healthz server runs.  It is intended to be used with a load balancer.  The load balancer must be able to reach this address in order to verify that the proxy server is running.")
	cmdProxyD.Flags.StringVar(&name, "name", "", "Name to mount the proxy as.")
	cmdProxyD.Flags.StringVar(&acl, "access-list", "", "Blessings that are authorized to listen via the proxy.  JSON-encoded representation of access.AccessList.  An empty string implies the default authorization policy.")
	cmdProxyD.Flags.StringVar(&statsACL, "stats-access-list", "", "Blessings that are authorized to access the proxy's statistics.  JSON-encoded representation of access.AccessList.  An empty string implies the default authorization policy.")

	cmdline.HideGlobalFlagsExcept()
	cmdline.Main(cmdProxyD)
}

var cmdProxyD = &cmdline.Command{
	Runner: v23cmd.RunnerFunc(runProxyD),
	Name:   "xproxyd",
	Short:  "Proxies services to the outside world",
	Long: `
Command proxyd is a daemon that listens for connections from Vanadium services
(typically behind NATs) and proxies these services to the outside world.
`,
}

func runProxyD(ctx *context.T, env *cmdline.Env, args []string) error {
	ctx, handler := signals.ShutdownOnSignalsWithCancel(ctx)
	defer handler.WaitForSignal()
	// TODO(suharshs): Add ability to specify multiple proxies through this tool.
	auth, err := authorizer(ctx, acl)
	if err != nil {
		return fmt.Errorf("failed to parse --access-list: %v", err)
	}
	if auth != nil {
		ctx.Infof("Using access list to control proxy use: %v", auth.(access.AccessList))
	} else {
		ctx.Infof("--access-list not specified")
	}

	statsAuth, err := authorizer(ctx, statsACL)
	if err != nil {
		return fmt.Errorf("failed to parse --stats-access-list: %v", err)
	}
	if statsAuth != nil {
		ctx.Infof("Using access list to control access to statistics: %v", statsAuth.(access.AccessList))
	} else {
		ctx.Infof("--stats-access-list not specified")
	}
	proxyCtx, proxyCancel := context.WithCancel(ctx)
	proxy, err := xproxy.New(proxyCtx, name, auth)
	if err != nil {
		return err
	}
	handler.RegisterCancel(func() {
		proxyCancel()
		<-proxy.Closed()
	})
	peps := proxy.ListeningEndpoints()
	proxyEndpoint := peps[0]

	if len(name) > 0 {
		// Print out a directly accessible name for the proxy table so
		// that integration tests can reliably read it from stdout.
		fmt.Printf("NAME=%s\n", proxyEndpoint.Name())
	} else {
		fmt.Printf("Proxy listening on %s\n", proxyEndpoint)
	}

	if len(healthzAddr) != 0 {
		go startHealthzServer(ctx, healthzAddr)
	}

	var monitoringName string
	if len(name) > 0 {
		monitoringName = name + "-mon"
	}

	// Start a Stats service that is as accessible as the proxy itself but
	// with it's own ACL.
	_, statsServer, err := v23.WithNewDispatchingServer(
		ctx,
		monitoringName,
		&statsDispatcher{statsAuth})
	if err != nil {
		return fmt.Errorf("NewServer failed: %v", err)
	}

	if len(name) > 0 {
		eps := statsServer.Status().Endpoints
		if len(eps) == 1 {
			// Print out the address of the stats server for integration tests.
			fmt.Printf("STATS=%s\n", eps[0].Name())
		}
	}
	fmt.Printf("Proxy stats listening on: %v", statsServer.Status().Endpoints)
<<<<<<< HEAD
	handler.WaitForSignal()
	proxyCancel()
	<-proxy.Closed()
=======
>>>>>>> dd75161a
	return nil
}

type statsDispatcher struct {
	auth security.Authorizer
}

func (d *statsDispatcher) Lookup(_ *context.T, suffix string) (interface{}, security.Authorizer, error) {
	return statslib.NewStatsService(suffix, 100*time.Millisecond), d.auth, nil
}

// healthzHandler implements net/http.Handler
type healthzHandler struct{}

func (healthzHandler) ServeHTTP(w http.ResponseWriter, _ *http.Request) {
	w.Write([]byte("ok")) //nolint:errcheck
}

// startHealthzServer starts a HTTP server that simply returns "ok" to every
// request. This is needed to let the load balancer know that the proxy server
// is running.
func startHealthzServer(ctx *context.T, addr string) {
	s := http.Server{
		Addr:         addr,
		Handler:      healthzHandler{},
		ReadTimeout:  healthTimeout,
		WriteTimeout: healthTimeout,
	}
	if err := s.ListenAndServe(); err != nil {
		ctx.Fatal(err)
	}
}

func authorizer(ctx *context.T, acl string) (security.Authorizer, error) {
	if len(acl) > 0 {
		var list access.AccessList
		if err := json.NewDecoder(bytes.NewBufferString(acl)).Decode(&list); err != nil {
			return nil, err
		}
		// Always add ourselves, for the the reserved methods server
		// started below.
		list.In = append(list.In, security.DefaultBlessingPatterns(v23.GetPrincipal(ctx))...)
		return list, nil
	}
	return nil, nil
}<|MERGE_RESOLUTION|>--- conflicted
+++ resolved
@@ -121,12 +121,6 @@
 		}
 	}
 	fmt.Printf("Proxy stats listening on: %v", statsServer.Status().Endpoints)
-<<<<<<< HEAD
-	handler.WaitForSignal()
-	proxyCancel()
-	<-proxy.Closed()
-=======
->>>>>>> dd75161a
 	return nil
 }
 
