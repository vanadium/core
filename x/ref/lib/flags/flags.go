--- conflicted
+++ resolved
@@ -226,18 +226,14 @@
 	if err := protocolFlag.Set(DefaultProtocol()); err != nil {
 		return nil, err
 	}
-	var proxyFlag proxyPolicyFlagVar
+	var proxyFlag ProxyPolicyFlag
 	if err := proxyFlag.Set(DefaultProxyPolicy().String()); err != nil {
 		panic(err)
 	}
 	lf.Protocol = tcpProtocolFlagVar{validator: protocolFlag}
 	lf.Addresses = ipHostPortFlagVar{validator: ipHostPortFlag}
 	lf.Proxy = DefaultProxy()
-<<<<<<< HEAD
-	lf.ProxyPolicy = ProxyPolicyFlag(DefaultProxyPolicy())
-=======
 	lf.ProxyPolicy = proxyFlag
->>>>>>> 199746f6
 	lf.ProxyLimit = DefaultProxyLimit()
 	return lf, nil
 }
@@ -257,10 +253,6 @@
 			"v23.proxy.limit":  "",
 		},
 	)
-<<<<<<< HEAD
-	// TODO(cnicolaou): remove this statement when flagvar.RegisterFlagsInStruct
-	//   correctly handles enum defaults.
-	f.ProxyPolicy = ProxyPolicyFlag(DefaultProxyPolicy())
 	return err
 }
 
@@ -272,8 +264,6 @@
 		return nil, err
 	}
 	err = RegisterVirtualizedFlags(fs, lf)
-=======
->>>>>>> 199746f6
 	if err != nil {
 		return nil, err
 	}
@@ -339,32 +329,8 @@
 		case Virtualized:
 			f.groups[Virtualized], err = CreateAndRegisterVirtualizedFlags(fs)
 		}
-<<<<<<< HEAD
 		if err != nil {
 			return nil, err
-=======
-	}
-	return f
-}
-
-func refreshDefaults(f *Flags) {
-	for _, g := range f.groups {
-		switch v := g.(type) {
-		case *RuntimeFlags:
-			if v.NamespaceRoots.isDefault {
-				v.NamespaceRoots.Roots = DefaultNamespaceRoots()
-			}
-		case *ListenFlags:
-			if !v.Protocol.isSet {
-				v.Protocol.validator.Set(defaultProtocol) //nolint:errcheck
-			}
-			if !v.Addresses.isSet {
-				v.Addresses.validator.Set(defaultHostPort) //nolint:errcheck
-			}
-			if !v.ProxyPolicy.isSet {
-				v.ProxyPolicy.Set(defaultProxyPolicy.String()) //nolint:errcheck
-			}
->>>>>>> 199746f6
 		}
 	}
 	return f, nil
