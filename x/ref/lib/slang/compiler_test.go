<<<<<<< HEAD
// Copyright 2020 The Vanadium Authors. All rights reserved.
=======
// Copyright 2021 The Vanadium Authors. All rights reserved.
>>>>>>> 1cd6e69b
// Use of this source code is governed by a BSD-style
// license that can be found in the LICENSE file.

package slang

import (
	"fmt"
	"strings"
	"testing"
	"time"

	vcontext "v.io/v23/context"
)

func fn1(rt Runtime) error {
	return nil
}

func fn2(rt Runtime) (int, error) {
	return 3, nil
}

func fn3(rt Runtime, v int) (int, error) {
	return v, nil
}

type tt1 struct {
	msg string
}

func (t *tt1) String() string {
	return t.msg
}

func fn4(rt Runtime, s string) (*tt1, error) {
	return &tt1{msg: s}, nil
}

func fn5(rt Runtime, v *tt1) error {
	return fmt.Errorf("%v", v.msg)
}

func fn6(rt Runtime, duration time.Duration, flag bool) error {
	return nil
}

func fn7(rt Runtime, format string, args ...interface{}) (string, error) {
	return fmt.Sprintf(format, args...), nil
}

func fn8(rt Runtime, format string, second int, args ...interface{}) (string, error) {
	return fmt.Sprintf(format, args...), nil
}

func fn9(rt Runtime, args ...string) (string, error) {
	return strings.Join(args, ", "), nil
}

func fn10(rt Runtime, duration time.Duration, flag bool) (time.Duration, bool, error) {
	return duration, flag, nil
}

func stringv(rt Runtime, args ...string) ([]string, error) {
	return args, nil
}

func init() {
	RegisterFunction(fn1, "test", "")
	RegisterFunction(fn2, "test", "")
	RegisterFunction(fn3, "test", "", "v")
	RegisterFunction(fn4, "test", "", "s", "msg")
	RegisterFunction(fn5, "test", "", "v")
	RegisterFunction(fn6, "test", "", "duration", "flag")
	RegisterFunction(fn7, "test", "", "format", "args")
	RegisterFunction(fn8, "test", "", "format", "second", "args")
	RegisterFunction(fn9, "test", "", "args")
	RegisterFunction(fn10, "test", "", "duration", "flag")
	RegisterFunction(stringv, "test", "", "args")

}

func parseAndCompile(src string) (string, error) {
	stmts, err := parseBytes([]byte(src))
	if err != nil {
		return "", err
	}
	out := &strings.Builder{}
	scr := &Script{}
	if err := scr.compile(stmts); err != nil {
		return "", err
	}
	scr.formatCompiledState(out)
	return out.String(), nil
}

func TestCompile(t *testing.T) {
	for i, tc := range []struct {
		script   string
		compiled string
	}{
		{"fn1()", "1:1: fn1() :: fn1()\n"},
		{"a:=fn2()", "a: int\n1:1: a := fn2() :: fn2() int\n"},
		{"a:=fn2(); b:=fn3(a)", `a: int
b: int
1:1: a := fn2() :: fn2() int
1:11: b := fn3(a) :: fn3(v int) int
`},
		{"b:=fn3(33)", `b: int
1:1: b := fn3(33) :: fn3(v int) int
`},
		{`tt:=fn4("msg")`, `tt: *slang.tt1
1:1: tt := fn4("msg") :: fn4(s string) (msg *slang.tt1)
`},
		{`tt:=fn4("msg"); fn5(tt)`, `tt: *slang.tt1
1:1: tt := fn4("msg") :: fn4(s string) (msg *slang.tt1)
1:17: fn5(tt) :: fn5(v *slang.tt1)
`},
		{`fn6("1h", false)`, `1:1: fn6(1h0m0s, false) :: fn6(duration time.Duration, flag bool)
`},
		{`fn6("1h", true)`, `1:1: fn6(1h0m0s, true) :: fn6(duration time.Duration, flag bool)
`},
		{`s := fn7("format")`, `s: string
1:1: s := fn7("format") :: fn7(format string, args ...interface {}) string
`},
		{`s := fn7("format"); s = fn7("new format")`, `s: string
1:1: s := fn7("format") :: fn7(format string, args ...interface {}) string
1:21: s = fn7("new format") :: fn7(format string, args ...interface {}) string
`},
		{`s := fn7("%v", 3)`, `s: string
1:1: s := fn7("%v", 3) :: fn7(format string, args ...interface {}) string
`},
		{`s := fn7("%v %v", 3, 2)`, `s: string
1:1: s := fn7("%v %v", 3, 2) :: fn7(format string, args ...interface {}) string
`},
		{`s := fn7("%v %v", "msg", 2)`, `s: string
1:1: s := fn7("%v %v", "msg", 2) :: fn7(format string, args ...interface {}) string
`},
		{`d,f := fn10("1h30s", false); s := fn7("duration: %v, bool %v", d,f)`, `d: time.Duration
f: bool
s: string
1:1: d, f := fn10(1h0m30s, false) :: fn10(duration time.Duration, flag bool) (time.Duration, bool)
1:30: s := fn7("duration: %v, bool %v", d, f) :: fn7(format string, args ...interface {}) string
`},
		{`va := stringv("a", "b", "c"); vb := stringv(va...)`, `va: []string
vb: []string
1:1: va := stringv("a", "b", "c") :: stringv(args ...string) []string
1:31: vb := stringv(va...) :: stringv(args ...string) []string
`},
	} {
		out, err := parseAndCompile(tc.script)
		if err != nil {
			t.Errorf("%v: failed to compile: %v %v", i, tc.script, err)
			continue
		}
		if got, want := out, tc.compiled; got != want {
			t.Errorf("%v: got %v, want %v", i, got, want)
		}
	}
}

func TestCompileErrors(t *testing.T) {
	_, durationErr := time.ParseDuration("1d")

	for i, tc := range []struct {
		script string
		msg    string
	}{
		{"fnx()", "1:1: unrecognised function name: fnx"},
		{"fn1(33)", "1:1: wrong # of arguments for fn1()"},
		{"fn6()", "1:1: wrong # of arguments for fn6(duration time.Duration, flag bool)"},
		{"x:=fn1()", "1:1: wrong # of results for fn1()"},
		{"fn2()", "1:1: wrong # of results for fn2() int"},
		{`a:=fn3("xxx")`, `1:1: 1:8: literal arg '"xxx"' of type string is not assignable to int`},
		{"a:=fn3(3); fn5(a)", `1:12: 1:16: arg 'a' is of the wrong type int, should be *slang.tt1`},
		{`fn6("1h", fals)`, `1:1: 1:11: arg 'fals' is an invalid literal: not a bool: must be one of 'true' or 'false'`},
		{`fn6("1d", fals)`, `1:1: 1:5: arg '"1d"' is an invalid literal: ` + durationErr.Error()},
		{`a:=fn3(1); a := fn4("a")`, `1:12: result 'a' is redefined with a new type *slang.tt1, previous type int`},
		{`a:=fn3(1); a := fn3(2)`, `1:12: result 'a' is redefined`},
		{`a=fn3(1)`, `1:1: result 'a' is not defined`},
		{`s:=fn7()`, "1:1: need at least 1 arguments for variadic function fn7(format string, args ...interface {}) string"},
		{`s:=fn8("format")`, "1:1: need at least 2 arguments for variadic function fn8(format string, second int, args ...interface {}) string"},
		{`s:=fn9(13)`, `1:1: 1:8: literal arg '13' of type int is not assignable to string`},
		{`s:=fn9("a", 14)`, `1:1: 1:13: literal arg '14' of type int is not assignable to string`},
		{`va := stringv("a", "b", "c"); o := sprintf("%v", va...)`, `1:31: 1:50: arg 'va' is of the wrong type []string, should be []interface {}`},
	} {

		_, err := parseAndCompile(tc.script)
		if err == nil {
			t.Errorf("%v: should have failed to compile, no error returned", i)
			continue
		}
		if got, want := err.Error(), tc.msg; got != want {
			t.Errorf("%v: got %v, want %v", i, got, want)
		}
	}

}

func TestConsts(t *testing.T) {
	ctx, cancel := vcontext.RootContext()
	defer cancel()

	out := &strings.Builder{}
	scr := &Script{}
	scr.SetStdout(out)
	now := time.Now()
	scr.RegisterConst("startTime", now.Format(time.RFC1123))
	err := scr.ExecuteBytes(ctx, []byte(`printf("now: %s",startTime)`))
	if err != nil {
		t.Fatal(err)
	}
	if got, want := out.String(), "now: "+now.Format(time.RFC1123); got != want {
		t.Errorf("got %v, want %v", got, want)
	}

	err = scr.ExecuteBytes(ctx, []byte(`startTime = sprintf("a")`))
	if err == nil || err.Error() != `1:1: cannot assign or define result 'startTime' which is a constant` {
		t.Errorf("missing or unexpected error: %v", err)
	}
	err = scr.ExecuteBytes(ctx, []byte(`a := fn3(startTime)`))
	if err == nil || err.Error() != `1:1: 1:10: arg 'startTime' is of the wrong type string, should be int` {
		t.Errorf("missing or unexpected error: %v", err)
	}
}<|MERGE_RESOLUTION|>--- conflicted
+++ resolved
@@ -1,8 +1,4 @@
-<<<<<<< HEAD
-// Copyright 2020 The Vanadium Authors. All rights reserved.
-=======
 // Copyright 2021 The Vanadium Authors. All rights reserved.
->>>>>>> 1cd6e69b
 // Use of this source code is governed by a BSD-style
 // license that can be found in the LICENSE file.
 
