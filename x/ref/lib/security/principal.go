--- conflicted
+++ resolved
@@ -38,13 +38,6 @@
 	blessingsRootsLockFilename = "blessingroots.lock"
 
 	directoryLockfileName = "dir.lock"
-<<<<<<< HEAD
-	privateKeyFile        = "privatekey.pem"
-	privatePCKS8KeyFile   = "privatekey.pkcs8"
-	publicKeyFile         = "publickey.pem"
-	sshPublicKeyFile      = "ssh-publickey.pub"
-=======
->>>>>>> 54d2a033
 )
 
 // NewPrincipal mints a new private (ecdsa) key and generates a principal
