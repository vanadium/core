--- conflicted
+++ resolved
@@ -19,20 +19,10 @@
 )
 
 type blessingRoots struct {
-<<<<<<< HEAD
-	readers   SerializerReader
-	writers   SerializerWriter
-	signer    serialization.Signer
-	x509Opts  x509.VerifyOptions
-	publicKey security.PublicKey
-	flock     *lockedfile.Mutex // GUARDS persistent store
-	mu        sync.RWMutex
-	state     blessingRootsState // GUARDED_BY(mu)
-=======
-	ctx   context.Context
-	mu    sync.RWMutex
-	state blessingRootsState // GUARDED_BY(mu)
->>>>>>> 1b3524ce
+	ctx      context.Context
+	x509Opts x509.VerifyOptions
+	mu       sync.RWMutex
+	state    blessingRootsState // GUARDED_BY(mu)
 }
 
 func (br *blessingRoots) addLocked(root []byte, pattern security.BlessingPattern) (func(), error) {
@@ -186,17 +176,17 @@
 // according to the supplied options.
 // If no options are supplied all state is kept in memory.
 func NewBlessingRootsOpts(ctx context.Context, opts ...CredentialsStoreOption) (security.BlessingRoots, error) {
-	var o credentialsStoreOption
+	var o credentialsStoreOptions
 	for _, fn := range opts {
 		fn(&o)
 	}
 	if o.reader == nil && o.writer == nil {
-		return &blessingRoots{ctx: ctx, state: make(blessingRootsState)}, nil
+		return &blessingRoots{ctx: ctx, x509Opts: o.x509Opts, state: make(blessingRootsState)}, nil
 	}
 	if o.writer != nil {
-		return newWritableBlessingRoots(ctx, o)
-	}
-	return newReadonlyBlessingRoots(ctx, o)
+		return o.newWritableBlessingRoots(ctx)
+	}
+	return o.newReadonlyBlessingRoots(ctx)
 }
 
 type blessingRootsReader struct {
@@ -205,11 +195,11 @@
 	interval  time.Duration
 }
 
-func newBlessingRootsReader(ctx context.Context, interval time.Duration, key security.PublicKey) blessingRootsReader {
+func (opts credentialsStoreOptions) newBlessingRootsReader(ctx context.Context) blessingRootsReader {
 	return blessingRootsReader{
-		blessingRoots: blessingRoots{ctx: ctx, state: make(blessingRootsState)},
-		publicKey:     key,
-		interval:      interval,
+		blessingRoots: blessingRoots{ctx: ctx, x509Opts: opts.x509Opts, state: make(blessingRootsState)},
+		publicKey:     opts.publicKey,
+		interval:      opts.updateInterval,
 	}
 }
 
@@ -275,25 +265,6 @@
 	return encodeAndStore(br.state, data, signature, br.signer)
 }
 
-<<<<<<< HEAD
-// NewBlessingRootsWithX509Options is like NewBlessingRoots but with custom
-// options for use when verifying x509 certificates. It is intended for
-// testing purposes only.
-func NewBlessingRootsWithX509Options(opts x509.VerifyOptions) security.BlessingRoots {
-	return &blessingRoots{
-		state:    make(blessingRootsState),
-		x509Opts: opts,
-	}
-}
-
-// NewPersistentBlessingRoots returns a security.BlessingRoots for a principal
-// that is initialized with the persisted data. The returned security.BlessingStore
-// will persists any updates to its state if the supplied writers serializer
-// is specified.
-func NewPersistentBlessingRoots(ctx context.Context, lockFilePath string, readers SerializerReader, writers SerializerWriter, signer serialization.Signer, publicKey security.PublicKey, update time.Duration) (security.BlessingRoots, error) {
-	if readers == nil || (writers != nil && signer == nil) {
-		return nil, fmt.Errorf("blessing's public key does not match store's public key")
-=======
 func (br *blessingRootsWritable) Add(root []byte, pattern security.BlessingPattern) error {
 	br.mu.Lock()
 	defer br.mu.Unlock()
@@ -310,7 +281,6 @@
 	undo, err := br.addLocked(root, pattern)
 	if err != nil {
 		return err
->>>>>>> 1b3524ce
 	}
 	if err := br.saveLocked(br.ctx); err != nil {
 		undo()
@@ -319,9 +289,9 @@
 	return nil
 }
 
-func newWritableBlessingRoots(ctx context.Context, opts credentialsStoreOption) (security.BlessingRoots, error) {
+func (opts credentialsStoreOptions) newWritableBlessingRoots(ctx context.Context) (security.BlessingRoots, error) {
 	br := &blessingRootsWritable{
-		blessingRootsReader: newBlessingRootsReader(ctx, opts.updateInterval, opts.publicKey),
+		blessingRootsReader: opts.newBlessingRootsReader(ctx),
 		store:               opts.writer,
 		signer:              opts.signer,
 	}
@@ -341,9 +311,9 @@
 	return fmt.Errorf("Add is not implemented for readonly blessings roots")
 }
 
-func newReadonlyBlessingRoots(ctx context.Context, opts credentialsStoreOption) (security.BlessingRoots, error) {
+func (opts credentialsStoreOptions) newReadonlyBlessingRoots(ctx context.Context) (security.BlessingRoots, error) {
 	br := &blessingRootsReadonly{
-		blessingRootsReader: newBlessingRootsReader(ctx, opts.updateInterval, opts.publicKey),
+		blessingRootsReader: opts.newBlessingRootsReader(ctx),
 		store:               opts.reader,
 		publicKey:           opts.publicKey,
 	}
