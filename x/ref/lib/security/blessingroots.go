--- conflicted
+++ resolved
@@ -175,13 +175,8 @@
 // NewBlessingRootsOpts returns an implementation of security.BlessingRoots
 // according to the supplied options.
 // If no options are supplied all state is kept in memory.
-<<<<<<< HEAD
-func NewBlessingRootsOpts(ctx context.Context, opts ...CredentialsStoreOption) (security.BlessingRoots, error) {
-	var o credentialsStoreOptions
-=======
 func NewBlessingRootsOpts(ctx context.Context, opts ...BlessingRootsOption) (security.BlessingRoots, error) {
 	var o blessingRootsOptions
->>>>>>> cbef74da
 	for _, fn := range opts {
 		fn(&o)
 	}
@@ -200,15 +195,9 @@
 	interval  time.Duration
 }
 
-<<<<<<< HEAD
-func (opts credentialsStoreOptions) newBlessingRootsReader(ctx context.Context) blessingRootsReader {
-	return blessingRootsReader{
-		blessingRoots: blessingRoots{ctx: ctx, x509Opts: opts.x509Opts, state: make(blessingRootsState)},
-=======
 func (opts blessingRootsOptions) newBlessingRootsReader(ctx context.Context) blessingRootsReader {
 	return blessingRootsReader{
 		blessingRoots: blessingRoots{ctx: ctx, state: make(blessingRootsState)},
->>>>>>> cbef74da
 		publicKey:     opts.publicKey,
 		interval:      opts.updateInterval,
 	}
@@ -300,11 +289,7 @@
 	return nil
 }
 
-<<<<<<< HEAD
-func (opts credentialsStoreOptions) newWritableBlessingRoots(ctx context.Context) (security.BlessingRoots, error) {
-=======
 func (opts blessingRootsOptions) newWritableBlessingRoots(ctx context.Context) (security.BlessingRoots, error) {
->>>>>>> cbef74da
 	br := &blessingRootsWritable{
 		blessingRootsReader: opts.newBlessingRootsReader(ctx),
 		store:               opts.writer,
@@ -326,11 +311,7 @@
 	return fmt.Errorf("Add is not implemented for readonly blessings roots")
 }
 
-<<<<<<< HEAD
-func (opts credentialsStoreOptions) newReadonlyBlessingRoots(ctx context.Context) (security.BlessingRoots, error) {
-=======
 func (opts blessingRootsOptions) newReadonlyBlessingRoots(ctx context.Context) (security.BlessingRoots, error) {
->>>>>>> cbef74da
 	br := &blessingRootsReadonly{
 		blessingRootsReader: opts.newBlessingRootsReader(ctx),
 		store:               opts.reader,
