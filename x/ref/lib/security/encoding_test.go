// Copyright 2020 The Vanadium Authors. All rights reserved.
// Use of this source code is governed by a BSD-style
// license that can be found in the LICENSE file.

package security

import (
	"net/url"
	"testing"

	"v.io/v23/security"
	"v.io/x/ref/test/sectestdata"
)

func TestBlessingsBase64(t *testing.T) {
	p, err := NewPrincipal()
	if err != nil {
		t.Fatal(err)
	}
	tester := newStoreTester(p)

	for _, blessing := range []security.Blessings{
		tester.forAll, tester.forFoo, tester.forBar, tester.def, tester.other,
	} {
		enc, err := EncodeBlessingsBase64(blessing)
		if err != nil {
			t.Errorf("encode: %v: %v", blessing, err)
			continue
		}
		dec, err := DecodeBlessingsBase64(enc)
		if err != nil {
			t.Errorf("decode: %v: %v", blessing, err)
			continue
		}
		if got, want := dec.String(), blessing.String(); got != want {
			t.Errorf("got %v, want %v", got, want)
		}
		if got, want := dec, blessing; !got.Equivalent(want) {
			t.Errorf("got %v not equivalent to want %v", got, want)
		}
		pq, err := url.ParseQuery("blessings=" + enc)
		if err != nil {
			t.Errorf("parseQuery: %v: %v", blessing, err)
			continue
		}
		dec, err = DecodeBlessingsBase64(pq.Get("blessings"))
		if err != nil {
			t.Errorf("decode query: %v: %v", blessing, err)
			continue
		}
		if got, want := dec.String(), blessing.String(); got != want {
			t.Errorf("got %v, want %v", got, want)
		}
		if got, want := dec, blessing; !got.Equivalent(want) {
			t.Errorf("got %v not equivalent to want %v", got, want)
		}
	}

	all, err := security.UnionOfBlessings(tester.forAll, tester.forFoo, tester.forBar, tester.def)
	if err != nil {
		t.Fatal(err)
	}
	enc, err := EncodeBlessingsBase64(all)
	if err != nil {
		t.Fatalf("encode: %v: %v", all, err)
	}
	dec, err := DecodeBlessingsBase64(enc)
	if err != nil {
		t.Fatalf("decode: %v: %v", all, err)

	}
	if got, want := dec, all; !got.Equivalent(want) {
		t.Errorf("got %v not equivalent to want %v", got, want)
	}
<<<<<<< HEAD
=======
}

func TestPublicKeys(t *testing.T) {
	for _, kt := range sectestdata.SupportedKeyAlgos {
		p := (sectestdata.V23Signer(kt, sectestdata.V23KeySetA))
		buf, err := EncodePublicKeyBase64(p.PublicKey())
		if err != nil {
			t.Fatal(err)
		}

		k, err := DecodePublicKeyBase64(buf)
		if err != nil {
			t.Fatal(err)
		}
		if got, want := p.PublicKey().String(), k.String(); got != want {
			t.Errorf("got %v, want %v", got, want)
		}
	}
>>>>>>> 54d2a033
}<|MERGE_RESOLUTION|>--- conflicted
+++ resolved
@@ -72,8 +72,6 @@
 	if got, want := dec, all; !got.Equivalent(want) {
 		t.Errorf("got %v not equivalent to want %v", got, want)
 	}
-<<<<<<< HEAD
-=======
 }
 
 func TestPublicKeys(t *testing.T) {
@@ -92,5 +90,4 @@
 			t.Errorf("got %v, want %v", got, want)
 		}
 	}
->>>>>>> 54d2a033
 }