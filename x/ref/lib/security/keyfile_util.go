--- conflicted
+++ resolved
@@ -7,7 +7,6 @@
 import (
 	"context"
 	"crypto"
-	"crypto/x509"
 	"errors"
 	"fmt"
 	"os"
@@ -46,24 +45,4 @@
 // key file.
 func ImportPrivateKeyFile(filename string) ([]byte, error) {
 	return indirectkeyfiles.MarshalPrivateKey([]byte(filename))
-<<<<<<< HEAD
-}
-
-func publicKeyFromBytes(publicKeyBytes []byte) (security.PublicKey, *x509.Certificate, error) {
-	if len(publicKeyBytes) == 0 {
-		return nil, nil, nil
-	}
-	key, err := keyRegistrar.ParsePublicKey(publicKeyBytes)
-	if err != nil {
-		return nil, nil, err
-	}
-	api, err := keyRegistrar.APIForKey(key)
-	if err != nil {
-		return nil, nil, err
-	}
-	publicKey, err := api.PublicKey(key)
-	cert, _ := key.(*x509.Certificate)
-	return publicKey, cert, err
-=======
->>>>>>> 12c51b5e
 }