// Copyright 2021 The Vanadium Authors. All rights reserved.
// Use of this source code is governed by a BSD-style
// license that can be found in the LICENSE file.

package security

import (
	"encoding/base64"
	"fmt"

	"v.io/v23/security"
	"v.io/v23/vom"
)

// DecodeBlessingsBase64 decodes blessings from the supplied base64
// url encoded string.
func DecodeBlessingsBase64(encoded string) (security.Blessings, error) {
	var b security.Blessings
	if err := base64urlVomDecode(encoded, &b); err != nil {
		return security.Blessings{}, fmt.Errorf("failed to decode %v: %v", encoded, err)
	}
	return b, nil
}

func base64urlVomDecode(s string, i interface{}) error {
	b, err := base64.URLEncoding.DecodeString(s)
	if err != nil {
		return err
	}
	return vom.Decode(b, i)
}

// EncodeBlessingsBase64 encodes the supplied blessings as a base 64
// url encoded string.
func EncodeBlessingsBase64(blessings security.Blessings) (string, error) {
	if blessings.IsZero() {
		return "", fmt.Errorf("no blessings found")
	}
	str, err := base64urlVomEncode(blessings)
	if err != nil {
		return "", fmt.Errorf("base64url-vom encoding failed: %v", err)
	}
	return str, nil
}

func base64urlVomEncode(i interface{}) (string, error) {
	buf, err := vom.Encode(i)
	if err != nil {
		return "", err
	}
	return base64.URLEncoding.EncodeToString(buf), nil
<<<<<<< HEAD
=======
}

// EncodePublicKeyBase64 encodes the supplied public key as a base64
// url encoded string. The underlying data format is DER.
func EncodePublicKeyBase64(key security.PublicKey) (string, error) {
	buf, err := key.MarshalBinary()
	if err != nil {
		return "", err
	}
	return base64.URLEncoding.EncodeToString(buf), nil
}

// DecodePublicKeyBase64 decodes a public key from the supplied
// base64 url encoded string. It assumes that the underlying data format
// is DER.
func DecodePublicKeyBase64(key string) (security.PublicKey, error) {
	buf, err := base64.URLEncoding.DecodeString(key)
	if err != nil {
		return nil, err
	}
	return security.UnmarshalPublicKey(buf)
>>>>>>> 54d2a033
}<|MERGE_RESOLUTION|>--- conflicted
+++ resolved
@@ -49,8 +49,6 @@
 		return "", err
 	}
 	return base64.URLEncoding.EncodeToString(buf), nil
-<<<<<<< HEAD
-=======
 }
 
 // EncodePublicKeyBase64 encodes the supplied public key as a base64
@@ -72,5 +70,4 @@
 		return nil, err
 	}
 	return security.UnmarshalPublicKey(buf)
->>>>>>> 54d2a033
 }