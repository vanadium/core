// Copyright 2022 The Vanadium Authors. All rights reserved.
// Use of this source code is governed by a BSD-style
// license that can be found in the LICENSE file.

package security

import (
	"context"
	"crypto"
	"crypto/x509"
	"fmt"
	"time"

	"v.io/v23/security"
	"v.io/x/ref/lib/security/serialization"
)

// BlessingsStoreOption represents an option to NewBlessingStoreOpts.
type BlessingsStoreOption func(*blessingsStoreOptions)

// BlessingRootsOption represents an option to NewBlessingRootOpts.
type BlessingRootsOption func(*blessingRootsOptions)

type commonStoreOptions struct {
	reader         CredentialsStoreReader
	publicKey      security.PublicKey
	writer         CredentialsStoreReadWriter
	signer         serialization.Signer
	updateInterval time.Duration
	x509Opts       x509.VerifyOptions
}

type blessingsStoreOptions struct {
	commonStoreOptions
}

type blessingRootsOptions struct {
	commonStoreOptions
}

// BlessingStoreReadonly specifies a readonly store from which blessings can be read.
func BlessingStoreReadonly(store CredentialsStoreReader, publicKey security.PublicKey) BlessingsStoreOption {
	return func(o *blessingsStoreOptions) {
		o.reader = store
		o.publicKey = publicKey
	}
}

// BlessingStoreWriteable specifies a writeable store on which blessings
// can be stored.
func BlessingStoreWriteable(store CredentialsStoreReadWriter, signer security.Signer) BlessingsStoreOption {
	return func(o *blessingsStoreOptions) {
		o.writer = store
		o.signer = &serializationSigner{signer}
		o.publicKey = signer.PublicKey()
	}
}

// BlessingStoreUpdate specifies that blessings should be periodically
// reloaded to obtain any changes made to them by another entity.
func BlessingStoreUpdate(interval time.Duration) BlessingsStoreOption {
	return func(o *blessingsStoreOptions) {
		o.updateInterval = interval
	}
}

// BlessingRootsReadonly specifies a readonly store from which blessings can be read.
func BlessingRootsReadonly(store CredentialsStoreReader, publicKey security.PublicKey) BlessingRootsOption {
	return func(o *blessingRootsOptions) {
		o.reader = store
		o.publicKey = publicKey
	}
}

// BlessingRootsWriteable specifies a writeable store on which blessings
// can be stored.
func BlessingRootsWriteable(store CredentialsStoreReadWriter, signer security.Signer) BlessingRootsOption {
	return func(o *blessingRootsOptions) {
		o.writer = store
		o.signer = &serializationSigner{signer}
		o.publicKey = signer.PublicKey()
	}
}

// BlessingRootsUpdate specifies that blessing roots should be periodically
// reloaded to obtain any changes made to them by another entity.
func BlessingRootsUpdate(interval time.Duration) BlessingRootsOption {
	return func(o *blessingRootsOptions) {
		o.updateInterval = interval
	}
}

// BlessingRootsX509VerifyOptions specifies the x509 verification options to use with
// a blessing roots store.
func BlessingRootsX509VerifyOptions(opts x509.VerifyOptions) BlessingRootsOption {
	return func(o *blessingRootsOptions) {
		o.x509Opts = opts
	}
}

// LoadPrincipalOption represents an option to LoadPrincipalOpts.
type LoadPrincipalOption func(o *principalOptions) error

type principalOptions struct {
	readonly       CredentialsStoreReader
	writeable      CredentialsStoreReadWriter
	blessingRoots  security.BlessingRoots
	blessingStore  security.BlessingStore
	interval       time.Duration
	allowPublicKey bool
	passphrase     []byte
}

// FromReadonly specifies a readonly store from which credentials information
// can be read. This includes keys, blessings and blessing roots.
func FromReadonly(store CredentialsStoreReader) LoadPrincipalOption {
	return func(o *principalOptions) error {
		if o.writeable != nil {
			return fmt.Errorf("a credentials store option has already been specified")
		}
		o.readonly = store
		return nil
	}
}

// FromWritable specifies a writeable store from credentials information can
// be read. This includes keys, blessings and blessing roots.
func FromWritable(store CredentialsStoreReadWriter) LoadPrincipalOption {
	return func(o *principalOptions) error {
		if o.readonly != nil {
			return fmt.Errorf("a credentials store option has already been specified")
		}
		o.writeable = store
		return nil
	}
}

// FromPassphrase specifies the passphrase to use for decrypting private
// key information. The supplied passphrase is zeroed.
func FromPassphrase(passphrase []byte) LoadPrincipalOption {
	return func(o *principalOptions) error {
		if len(passphrase) > 0 {
			o.passphrase = make([]byte, len(passphrase))
			copy(o.passphrase, passphrase)
			ZeroPassphrase(passphrase)
		}
		return nil
	}
}

// RefreshInterval specifies that credentials state should be periodically
// reloaed to obtain any changes made to them by another entity.
func RefreshInterval(interval time.Duration) LoadPrincipalOption {
	return func(o *principalOptions) error {
		o.interval = interval
		return nil
	}
}

// FromPublicKeyOnly specifies whether the principal to be created can be restricted
// to having only a public key. Such a principal can verify credentials but
// not create any of its own.
func FromPublicKeyOnly(allow bool) LoadPrincipalOption {
	return func(o *principalOptions) error {
		o.allowPublicKey = allow
		return nil
	}
}

// FromBlessingStore specifies a security.BlessingStore to use with the new principal.
// If not specified, a security.BlessingStore will be created by LoadPrincipalOpts.
func FromBlessingStore(store security.BlessingStore) LoadPrincipalOption {
	return func(o *principalOptions) error {
		o.blessingStore = store
		return nil
	}
}

// FromBlessingRoots specifies a security.BlessingRoots to use with the new principal.
// If not specified, a security.BlessingRoots will be created by LoadPrincipalOpts.
func FromBlessingRoots(store security.BlessingRoots) LoadPrincipalOption {
	return func(o *principalOptions) error {
		o.blessingRoots = store
		return nil
	}
}

// CreatePrincipalOption represents an option to CreatePrincipalOpts.
type CreatePrincipalOption func(o *createPrincipalOptions) error

type createPrincipalOptions struct {
	signer          security.Signer
	privateKey      crypto.PrivateKey
	passphrase      []byte
	privateKeyBytes []byte
	publicKeyBytes  []byte
	store           CredentialsStoreCreator
	blessingStore   security.BlessingStore
	blessingRoots   security.BlessingRoots
	allowPublicKey  bool
	x509Cert        *x509.Certificate
}

func (o createPrincipalOptions) checkPrivateKey(msg string) error {
	if len(o.passphrase) > 0 {
		return fmt.Errorf("%s: a private key with a passphrase has already been specified as an option", msg)
	}
	if o.privateKey != nil {
		return fmt.Errorf("%s: a private key has already been specified as an option", msg)
	}
	if len(o.privateKeyBytes) > 0 {
		return fmt.Errorf("%s: a marshaled private key (as bytes) has already been specified as an option", msg)
	}
	return nil
}

// WithStore specifies the credentials store to use for creating a new
// principal. Such a store must support persisting key information.
func WithStore(store CredentialsStoreCreator) CreatePrincipalOption {
	return func(o *createPrincipalOptions) error {
		o.store = store
		return nil
	}
}

// WithBlessingStore specifies the security.BlessingStore to use for
// the new principal.
func WithBlessingStore(store security.BlessingStore) CreatePrincipalOption {
	return func(o *createPrincipalOptions) error {
		o.blessingStore = store
		return nil
	}
}

// WithBlessingRoots specifies the security.BlessingRoots to use for
// the new principal.
func WithBlessingRoots(roots security.BlessingRoots) CreatePrincipalOption {
	return func(o *createPrincipalOptions) error {
		o.blessingRoots = roots
		return nil
	}
}

// WithSigner specifies the security.Signer to use for the new principal.
// WithSigner takes precedence over WithPrivateKey or WithPrivateKeyBytes.
func WithSigner(signer security.Signer) CreatePrincipalOption {
	return func(o *createPrincipalOptions) error {
		o.signer = signer
		return nil
	}
}

func (o *createPrincipalOptions) copyPassphrase(passphrase []byte) {
	if len(passphrase) > 0 {
		o.passphrase = make([]byte, len(passphrase))
		copy(o.passphrase, passphrase)

	}
	defer ZeroPassphrase(passphrase)
}

// WithPrivateKey specifies the private key to use for the new principal.
// WithPrivateKey takes precedence over WithPrivateKeyBytes.
// Passphrase is zeroed.
func WithPrivateKey(key crypto.PrivateKey, passphrase []byte) CreatePrincipalOption {
	return func(o *createPrincipalOptions) error {
		if err := o.checkPrivateKey("UsingPrivateKeyBytes"); err != nil {
			return err
		}
		o.privateKey = key
		o.copyPassphrase(passphrase)
		return nil
	}
}

// WithPublicKeyBytes specifies the public key bytes to use when creating a
// public-key only principal.
// If the public key bytes encode a CERTIFICATE PEM block then that Certificate
// will be retained and associated with the principal as opposed to just the public
// key portion of the certificate.
func WithPublicKeyBytes(keyBytes []byte) CreatePrincipalOption {
	return func(o *createPrincipalOptions) error {
		if _, err := keyRegistrar.ParsePublicKey(keyBytes); err != nil {
			return err
		}
		o.publicKeyBytes = keyBytes
		return nil
	}
}

// WithPrivateKeyBytes specifies the public and private key bytes to use when creating
// a principal. The passphrase is zeroed.
// If publicKeyBytes are nil then the public key will be derived from the
// private key. If not, the public key will be parsed from the supplied bytes.
// If the public key bytes encode a CERTIFICATE PEM block then that Certificate
// will be retained and associated with the principal as opposed to just the public
// key portion of the certificate.
func WithPrivateKeyBytes(ctx context.Context, publicKeyBytes, privateKeyBytes, passphrase []byte) CreatePrincipalOption {
	return func(o *createPrincipalOptions) error {
		if err := o.checkPrivateKey("UsingPrivateKeyBytes"); err != nil {
			return err
		}
		o.copyPassphrase(passphrase)
		o.privateKeyBytes = privateKeyBytes
		o.publicKeyBytes = publicKeyBytes
		return nil
	}
}

// WithPublicKeyOnly specifies whether the principal to be created can be restricted
// to having only a public key. Such a principal can verify credentials but
// not create any of its own.
func WithPublicKeyOnly(allow bool) CreatePrincipalOption {
	return func(o *createPrincipalOptions) error {
		o.allowPublicKey = allow
		return nil
	}
}

<<<<<<< HEAD
// WithX509VerifyOptions specifies the x509 verification options to use with
// when verifying X509 blessing roots.
func WithX509VerifyOptions(opts x509.VerifyOptions) CreatePrincipalOption {
	return func(o *createPrincipalOptions) error {
		o.x509Opts = opts
		return nil
	}
}

=======
>>>>>>> 2e68a9a9
// WithX509Certificate specifices the x509 certificate to associate with
// this principal. It's public key must match the public key already
// set for this principal if one has already been set via a private key,
// a signer or as bytes. Note that if the public key bytes specified
// via WithPublicKeyBytes is a PEM CERTIFICATE block then the x509
// Certificate will be used from that also.
func WithX509Certificate(cert *x509.Certificate) CreatePrincipalOption {
	return func(o *createPrincipalOptions) error {
		o.x509Cert = cert
		return nil
	}
}<|MERGE_RESOLUTION|>--- conflicted
+++ resolved
@@ -317,18 +317,6 @@
 	}
 }
 
-<<<<<<< HEAD
-// WithX509VerifyOptions specifies the x509 verification options to use with
-// when verifying X509 blessing roots.
-func WithX509VerifyOptions(opts x509.VerifyOptions) CreatePrincipalOption {
-	return func(o *createPrincipalOptions) error {
-		o.x509Opts = opts
-		return nil
-	}
-}
-
-=======
->>>>>>> 2e68a9a9
 // WithX509Certificate specifices the x509 certificate to associate with
 // this principal. It's public key must match the public key already
 // set for this principal if one has already been set via a private key,
