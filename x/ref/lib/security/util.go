--- conflicted
+++ resolved
@@ -14,6 +14,7 @@
 	"fmt"
 	"os"
 
+	"golang.org/x/crypto/ssh"
 	"v.io/x/ref"
 	"v.io/x/ref/lib/security/internal/lockedfile"
 	"v.io/x/ref/lib/security/keys/sshkeys"
@@ -74,27 +75,6 @@
 	}
 }
 
-<<<<<<< HEAD
-
-
-func publicKeyFromPrivate(key crypto.PrivateKey) (publicKey crypto.PublicKey, err error) {
-	switch k := key.(type) {
-	case *ecdsa.PrivateKey:
-		publicKey = k.Public()
-	case ed25519.PrivateKey:
-		publicKey = k.Public()
-	case *rsa.PrivateKey:
-		publicKey = k.Public()
-	case SSHAgentHostedKey:
-		publicKey = k.PublicKey
-	case *SSHAgentHostedKey:
-		publicKey = k.PublicKey
-	default:
-		err = fmt.Errorf("uncrecognised public key type %T", key)
-		return
-	}
-	return
-=======
 func NewSSHAgentHostedKey(publicKeyFile string) (*sshkeys.HostedKey, error) {
 	keyBytes, err := os.ReadFile(publicKeyFile)
 	if err != nil {
@@ -105,7 +85,6 @@
 		return nil, err
 	}
 	return sshkeys.NewHostedKey(key, comment), nil
->>>>>>> ef2bcf5d
 }
 
 // lockAndLoad only needs to read the credentials information.
