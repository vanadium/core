--- conflicted
+++ resolved
@@ -44,20 +44,7 @@
 	if err != nil {
 		return nil, err
 	}
-<<<<<<< HEAD
-	defer f.Close()
-	if strings.HasSuffix(keyFile, ".pem") {
-		key, err := internal.LoadPEMPrivateKey(f, passphrase)
-		if err != nil {
-			return nil, err
-		}
-		return SignerFromKey(key)
-	}
-	// TODO(cnicolaou): add pkcs8
-	return nil, fmt.Errorf("unrecognised file suffix: %v, currently only pem files are supported", keyFile)
-=======
 	return signerFromKey(key)
->>>>>>> ef2bcf5d
 }
 
 // Close implements v.io/ref/lib/security.SigningService.
