--- conflicted
+++ resolved
@@ -25,18 +25,10 @@
 )
 
 const (
-<<<<<<< HEAD
-	ecPrivateKeyPEMType    = "EC PRIVATE KEY"
-	rsaPrivateKeyPEMType   = "RSA PRIVATE KEY"
-	pkcs8PrivateKeyPEMType = "PRIVATE KEY"
-	pkixPublicKeyPEMType   = "PUBLIC KEY"
-	ssh2PEMType            = "SSH2 PUBLIC KEY"
-=======
 	ecPrivateKeyPEMType      = "EC PRIVATE KEY"
 	rsaPrivateKeyPEMType     = "RSA PRIVATE KEY"
 	pkcs8PrivateKeyPEMType   = "PRIVATE KEY"
 	opensshPrivateKeyPEMType = "OPENSSH PRIVATE KEY"
->>>>>>> ef2bcf5d
 
 	certPEMType          = "CERTIFICATE"
 	pkixPublicKeyPEMType = "PUBLIC KEY"
@@ -50,9 +42,6 @@
 	ErrPassphraseRequired = errors.New("passphrase required for decrypting private key")
 )
 
-<<<<<<< HEAD
-// loadPEMPrivateKey loads a key from 'r'. returns ErrBadPassphrase for incorrect Passphrase.
-=======
 func openKeyFile(keyFile string) (*os.File, error) {
 	f, err := os.OpenFile(keyFile, os.O_WRONLY|os.O_CREATE|os.O_EXCL, 0400)
 	if err != nil {
@@ -107,7 +96,6 @@
 }
 
 // ParsePEMPrivateKey loads a key from 'r'. returns ErrBadPassphrase for incorrect Passphrase.
->>>>>>> ef2bcf5d
 // If the key held in 'r' is unencrypted, 'passphrase' will be ignored.
 func ParsePEMPrivateKey(pemBlockBytes []byte, passphrase []byte) (interface{}, error) {
 	for {
