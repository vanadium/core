// Copyright 2022 The Vanadium Authors. All rights reserved.
// Use of this source code is governed by a BSD-style
// license that can be found in the LICENSE file.

package security

import (
	"context"
	"crypto/ecdsa"
	"crypto/elliptic"
	"crypto/rand"
	"fmt"

	"v.io/v23/security"
)

func (o createPrincipalOptions) checkPrivateKey(msg string) error {
	if len(o.passphrase) > 0 {
		return fmt.Errorf("%s: a private key with a passphrase has already been specified as an option", msg)
	}
	if o.privateKey != nil {
		return fmt.Errorf("%s: a private key has already been specified as an option", msg)
	}
	if len(o.privateKeyBytes) > 0 {
		return fmt.Errorf("%s: a marshaled private key (as bytes) has already been specified as an option", msg)
	}
	return nil
}

// CreatePrincipalOpts creates a Principal using the specified options. It is
// intended to replace the other 'Create' methods provided by this package.
// If no private key was specified via an option then a plaintext ecdsa key
// with the P256 curve will be created and used.
func CreatePrincipalOpts(ctx context.Context, opts ...CreatePrincipalOption) (security.Principal, error) {
	var o createPrincipalOptions
	for _, fn := range opts {
		if err := fn(&o); err != nil {
			return nil, err
		}
	}
	defer ZeroPassphrase(o.passphrase)
	if len(o.publicKeyBytes) == 0 && len(o.privateKeyBytes) == 0 {
		pk, err := ecdsa.GenerateKey(elliptic.P256(), rand.Reader)
		if err != nil {
			return nil, err
		}
		WithPrivateKey(pk, nil)(&o)
	}
	if o.store == nil {
		return o.createInMemoryPrincipal(ctx)
	}
	return o.createPersistentPrincipal(ctx)
}

func (o createPrincipalOptions) getSigner(ctx context.Context) (security.Signer, error) {
	if o.signer != nil {
		return o.signer, nil
	}
	if o.privateKey != nil {
		signer, err := signerFromKey(ctx, o.privateKey)
		return signer, err
	}
	if len(o.privateKeyBytes) > 0 {
		return signerFromBytes(ctx, o.privateKeyBytes, o.passphrase)
	}
	return nil, nil
}

func (o createPrincipalOptions) inMemoryStores(ctx context.Context, publicKey security.PublicKey) (blessingStore security.BlessingStore, blessingRoots security.BlessingRoots, err error) {
	blessingStore, blessingRoots = o.blessingStore, o.blessingRoots
	if blessingStore == nil {
		blessingStore = NewBlessingStore(publicKey)
	}
	if blessingRoots == nil {
<<<<<<< HEAD
		blessingRoots, err = NewBlessingRootsOpts(ctx, WithX509VerifyOptions(o.x509Opts))
=======
		blessingRoots, err = NewBlessingRootsOpts(ctx)
>>>>>>> cbef74da
	}
	return
}

func (o createPrincipalOptions) createInMemoryPrincipal(ctx context.Context) (security.Principal, error) {
	if signer, err := o.getSigner(ctx); signer != nil {
		if err != nil {
			return nil, err
		}
		bs, br, err := o.inMemoryStores(ctx, signer.PublicKey())
		if err != nil {
			return nil, err
		}
		return security.CreatePrincipal(signer, bs, br)
	}
	if publicKey, err := publicKeyFromBytes(o.publicKeyBytes); publicKey != nil {
		if err != nil {
			return nil, err
		}
		bs, br, err := o.inMemoryStores(ctx, publicKey)
		if err != nil {
			return nil, err
		}
		return security.CreatePrincipalPublicKeyOnly(publicKey, bs, br)
	}
	return nil, fmt.Errorf("no signer/private key or public key information provided")
}

func (o createPrincipalOptions) setPersistentStores(ctx context.Context, publicKey security.PublicKey, signer security.Signer) (blessingStore security.BlessingStore, blessingRoots security.BlessingRoots, err error) {
	var blessingsStoreOpt BlessingsStoreOption
	var blessingRootOpt BlessingRootsOption
	if signer != nil {
		blessingsStoreOpt = BlessingsStoreWriteable(o.store, &serializationSigner{signer})
		blessingRootOpt = BlessingRootsWriteable(o.store, &serializationSigner{signer})
		publicKey = signer.PublicKey()
	} else {
		blessingsStoreOpt = BlessingsStoreReadonly(o.store, publicKey)
		blessingRootOpt = BlessingRootsReadonly(o.store, publicKey)
	}

	blessingStore = o.blessingStore
	if blessingStore == nil {
		blessingStore, err = NewBlessingStoreOpts(ctx, publicKey, blessingsStoreOpt)
		if err != nil {
			return
		}
	}
	blessingRoots = o.blessingRoots
	if blessingRoots == nil {
<<<<<<< HEAD
		blessingRoots, err = NewBlessingRootsOpts(ctx, opt, WithX509VerifyOptions(o.x509Opts))
=======
		blessingRoots, err = NewBlessingRootsOpts(ctx, blessingRootOpt)
>>>>>>> cbef74da
		if err != nil {
			return
		}
	}
	return
}

func (o createPrincipalOptions) createPersistentPrincipal(ctx context.Context) (security.Principal, error) {
	signer, err := o.getSigner(ctx)
	if err != nil {
		return nil, err
	}
	if len(o.privateKeyBytes) == 0 {
		return nil, fmt.Errorf("cannot create a new persistent principal without a private key")
	}
	var publicKey security.PublicKey
	if signer == nil {
		publicKey, err = publicKeyFromBytes(o.publicKeyBytes)
		if err != nil {
			return nil, err
		}
		// just in case...
		defer ZeroPassphrase(o.privateKeyBytes)
	} else {
		publicKey = signer.PublicKey()
	}

	unlock, err := o.store.Lock(ctx, LockKeyStore)
	if err != nil {
		return nil, err
	}
	defer unlock()

	if err := o.store.WriteKeyPair(ctx, o.publicKeyBytes, o.privateKeyBytes); err != nil {
		return nil, err
	}

	// One of publicKey or signer will be nil.
	bs, br, err := o.setPersistentStores(ctx, publicKey, signer)
	if err != nil {
		return nil, err
	}
	if signer == nil {
		security.CreatePrincipalPublicKeyOnly(publicKey, bs, br)
	}
	return security.CreatePrincipal(signer, bs, br)
}<|MERGE_RESOLUTION|>--- conflicted
+++ resolved
@@ -72,11 +72,7 @@
 		blessingStore = NewBlessingStore(publicKey)
 	}
 	if blessingRoots == nil {
-<<<<<<< HEAD
-		blessingRoots, err = NewBlessingRootsOpts(ctx, WithX509VerifyOptions(o.x509Opts))
-=======
-		blessingRoots, err = NewBlessingRootsOpts(ctx)
->>>>>>> cbef74da
+		blessingRoots, err = NewBlessingRootsOpts(ctx, BlessingRootsX509VerifyOptions(o.x509Opts))
 	}
 	return
 }
@@ -126,11 +122,7 @@
 	}
 	blessingRoots = o.blessingRoots
 	if blessingRoots == nil {
-<<<<<<< HEAD
-		blessingRoots, err = NewBlessingRootsOpts(ctx, opt, WithX509VerifyOptions(o.x509Opts))
-=======
-		blessingRoots, err = NewBlessingRootsOpts(ctx, blessingRootOpt)
->>>>>>> cbef74da
+		blessingRoots, err = NewBlessingRootsOpts(ctx, blessingRootOpt, BlessingRootsX509VerifyOptions(o.x509Opts))
 		if err != nil {
 			return
 		}
