--- conflicted
+++ resolved
@@ -71,55 +71,6 @@
 	return nil, nil
 }
 
-<<<<<<< HEAD
-func (o createPrincipalOptions) getPublicKey(ctx context.Context) (security.PublicKey, *x509.Certificate, error) {
-	cert := o.x509Cert
-	if o.signer != nil {
-		return o.signer.PublicKey(), cert, nil
-	}
-	if o.privateKey != nil {
-		api, err := keyRegistrar.APIForKey(o.privateKey)
-		if err != nil {
-			return nil, nil, err
-		}
-		publicKey, err := api.PublicKey(o.privateKey)
-		return publicKey, cert, err
-	}
-	if len(o.publicKeyBytes) > 0 {
-		key, err := keyRegistrar.ParsePublicKey(o.publicKeyBytes)
-		if err != nil {
-			return nil, nil, err
-		}
-		if cert == nil {
-			if nc, ok := key.(*x509.Certificate); ok {
-				cert = nc
-			}
-		}
-		api, err := keyRegistrar.APIForKey(key)
-		if err != nil {
-			return nil, nil, err
-		}
-		publicKey, err := api.PublicKey(key)
-		if err != nil {
-			return nil, nil, err
-		}
-		return publicKey, cert, err
-	}
-	if len(o.privateKeyBytes) > 0 {
-		key, err := keyRegistrar.ParsePrivateKey(ctx, o.privateKeyBytes, o.passphrase)
-		if err != nil {
-			return nil, nil, err
-		}
-		api, err := keyRegistrar.APIForKey(key)
-		if err != nil {
-			return nil, nil, err
-		}
-		publicKey, err := api.PublicKey(key)
-		if err != nil {
-			return nil, nil, err
-		}
-		return publicKey, cert, nil
-=======
 func getPublicKeyInfoFromPrivateKey(privateKey crypto.PrivateKey) (crypto.PublicKey, security.PublicKey, error) {
 	api, err := keyRegistrar.APIForKey(privateKey)
 	if err != nil {
@@ -140,7 +91,6 @@
 	der, err := publicKey.MarshalBinary()
 	if err != nil {
 		return nil, err
->>>>>>> 2e68a9a9
 	}
 	return x509.ParsePKIXPublicKey(der)
 }
@@ -209,7 +159,7 @@
 		blessingStore = NewBlessingStore(publicKey)
 	}
 	if blessingRoots == nil {
-		blessingRoots, err = NewBlessingRootsOpts(ctx, BlessingRootsX509VerifyOptions(o.x509Opts))
+		blessingRoots, err = NewBlessingRootsOpts(ctx)
 	}
 	return
 }
@@ -237,11 +187,7 @@
 		return o.blessingStore, nil
 	}
 	if signer != nil {
-<<<<<<< HEAD
-		NewBlessingStoreOpts(ctx, publicKey, BlessingStoreWriteable(o.store, signer))
-=======
 		return NewBlessingStoreOpts(ctx, publicKey, BlessingStoreWriteable(o.store, signer))
->>>>>>> 2e68a9a9
 	}
 	return NewBlessingStoreOpts(ctx, publicKey, BlessingStoreReadonly(o.store, publicKey))
 }
@@ -251,11 +197,7 @@
 		return o.blessingRoots, nil
 	}
 	if signer != nil {
-<<<<<<< HEAD
-		NewBlessingRootsOpts(ctx, BlessingRootsWriteable(o.store, signer))
-=======
 		return NewBlessingRootsOpts(ctx, BlessingRootsWriteable(o.store, signer))
->>>>>>> 2e68a9a9
 	}
 	return NewBlessingRootsOpts(ctx, BlessingRootsReadonly(o.store, publicKey))
 }
@@ -283,23 +225,11 @@
 	}
 
 	if len(publicKeyBytes) == 0 {
-<<<<<<< HEAD
-		publicKey, cert, err = o.getPublicKey(ctx)
-		if err != nil {
-			return nil, err
-		}
-		if cert != nil {
-			publicKeyBytes, err = keyRegistrar.MarshalPublicKey(cert)
-		} else {
-			publicKeyBytes, err = keyRegistrar.MarshalPublicKey(publicKey)
-		}
-=======
 		if x509Cert != nil {
 			publicKeyBytes, err = keyRegistrar.MarshalPublicKey(x509Cert)
 		} else {
 			publicKeyBytes, err = keyRegistrar.MarshalPublicKey(cryptoPublicKey)
 		}
->>>>>>> 2e68a9a9
 		if err != nil {
 			return nil, err
 		}
@@ -317,13 +247,6 @@
 
 	// One of publicKey or signer will be nil.
 	bs, err := o.getBlessingStore(ctx, publicKey, signer)
-<<<<<<< HEAD
-	if err != nil {
-		return nil, err
-	}
-	br, err := o.getBlessingRoots(ctx, publicKey, signer)
-=======
->>>>>>> 2e68a9a9
 	if err != nil {
 		return nil, err
 	}
