// Copyright 2021 The Vanadium Authors. All rights reserved.
// Use of this source code is governed by a BSD-style
// license that can be found in the LICENSE file.

package security_test

import (
<<<<<<< HEAD
	"crypto"
	"crypto/md5"
	"crypto/x509"
	"os"
=======
>>>>>>> 4fb65aaa
	"path/filepath"
	"testing"

	seclib "v.io/x/ref/lib/security"
	"v.io/x/ref/test/sectestdata"
)

<<<<<<< HEAD
func customCertPool(t *testing.T, cafile string) *x509.CertPool {
	rf, err := os.Open(cafile)
	if err != nil {
		t.Fatal(err)
	}
	defer rf.Close()
	rootCert, err := internal.LoadCertificate(rf)
	if err != nil {
		t.Fatal(err)
	}
	certPool := x509.NewCertPool()
	certPool.AddCert(rootCert)
	return certPool
}

func publicKeyFingerPrint(t *testing.T, pk crypto.PublicKey) string {
	pkb, err := x509.MarshalPKIXPublicKey(pk)
	if err != nil {
		t.Errorf("failed to marshal public key %v", err)
		return ""
	}
	const hextable = "0123456789abcdef"
	hash := md5.Sum(pkb)
	var repr [md5.Size * 3]byte
	for i, v := range hash {
		repr[i*3] = hextable[v>>4]
		repr[i*3+1] = hextable[v&0x0f]
		repr[i*3+2] = ':'
	}
	return string(repr[:len(repr)-1])
}

=======
>>>>>>> 4fb65aaa
func TestSSLKeys(t *testing.T) {
	purpose, message := []byte("testing"), []byte("a message")
	keys, certs, opts := sectestdata.VanadiumSSLData()
	for host, key := range keys {
		cert := certs[host]
		signer, err := seclib.NewInMemorySigner(key)
		if err != nil {
			t.Errorf("failed to create signer for %v: %v", host, err)
		}
		sig, err := signer.Sign(purpose, message)
		if err != nil {
			t.Errorf("failed to sign using %v: %v", host, err)
		}
		if !sig.Verify(signer.PublicKey(), message) {
			t.Errorf("failed to verify signature using %v: %v", host, err)
		}
<<<<<<< HEAD

		crtFile := tc.prefix + ".crt"
		certs, err := seclib.ParseX509CertificateFile(filepath.Join("testdata", crtFile))
		if err != nil {
			t.Errorf("failed to load %v: %v", crtFile, err)
			continue
		}
		if got, want := len(certs), 1; got != want {
			t.Errorf("%v: got %v, want %v", crtFile, got, want)
		}
		cert := certs[0]
		if got, want := publicKeyFingerPrint(t, cert.PublicKey), tc.pk; got != want {
			t.Errorf("%v: got %v, want %v", crtFile, got, want)
=======
		if _, err := cert.Verify(opts); err != nil {
			t.Errorf("failed to verify cert for %v: %v", host, err)
>>>>>>> 4fb65aaa
		}
		opts := x509.VerifyOptions{
			Roots: certPool,
		}
		if _, err := cert.Verify(opts); err != nil {
			t.Errorf("%v: failed to verify x509 certificate: %v", crtFile, err)
		}
	}
}

func TestLetsEncryptKeys(t *testing.T) {
<<<<<<< HEAD
	filename := filepath.Join("testdata", "www.labdrive.io.letsencrypt")
	purpose, message := []byte("testing"), []byte("another message")
	cpriv, err := seclib.ParsePEMPrivateKeyFile(filename, nil)
	if err != nil {
		t.Errorf("failed to load %v: %v", filename, err)
	}
=======
	cpriv, _, opts := sectestdata.LetsEncryptData()
	purpose, message := []byte("testing"), []byte("another message")
>>>>>>> 4fb65aaa
	signer, err := seclib.NewInMemorySigner(cpriv)
	if err != nil {
		t.Errorf("failed to create signer: %v", err)
	}
	sig, err := signer.Sign(purpose, message)
	if err != nil {
		t.Errorf("failed to sign: %v", err)
	}
	if !sig.Verify(signer.PublicKey(), message) {
		t.Errorf("failed to verify signature: %v", err)
	}

	letsencryptDir, err := sectestdata.LetsEncryptDir()
	if err != nil {
		t.Fatal(err)
	}
<<<<<<< HEAD
	certs, err := seclib.ParseX509CertificateFile(filename)
=======
	//	defer os.RemoveAll(letsencryptDir)
	filename := filepath.Join(letsencryptDir, "www.labdrive.io.letsencrypt")

	cert, err := seclib.ParseOpenSSLCertificateFile(filename, opts)
>>>>>>> 4fb65aaa
	if err != nil {
		t.Fatalf("failed to load %v: %v", filename, err)
	}
	if got, want := len(certs), 3; got != want {
		t.Errorf("got %v, want %v", got, want)
	}
	cert := certs[0]
	if _, err := cert.Verify(opts); err != nil {
		t.Errorf("failed to verify x509 certificate: %v", err)
	}

	// openssl x509 -in testdata/lwww.labdrive.io.letsencrypt --pubkey --noout |
	// openssl ec --pubin --inform PEM --outform DER |openssl md5 -c
	if got, want := publicKeyFingerPrint(t, cert.PublicKey), "b4:1c:fc:66:5a:60:66:ea:e1:c5:46:76:59:8c:fc:6a"; got != want {
		t.Errorf("%v: got %v, want %v", filename, got, want)
	}

	// Now parse the root certificate also.
<<<<<<< HEAD
	certs, err = seclib.ParseX509CertificateFile(
		filepath.Join("testdata", "letsencrypt-stg-int-e1.pem"))
=======
	cert, err = seclib.ParseOpenSSLCertificateFile(
		filepath.Join(letsencryptDir, "letsencrypt-stg-int-e1.pem"), opts)
>>>>>>> 4fb65aaa
	if err != nil {
		t.Fatalf("failed to load %v: %v", filename, err)
	}
	if got, want := len(certs), 1; got != want {
		t.Errorf("got %v, want %v", got, want)
	}
	cert = certs[0]
	if _, err := cert.Verify(opts); err != nil {
		t.Errorf("failed to verify x509 certificate: %v", err)
	}
	// openssl x509 -in testdata/letsencrypt-stg-int-e1.pem --pubkey --noout |
	// openssl ec --pubin --inform PEM --outform DER |openssl md5 -c
	if got, want := publicKeyFingerPrint(t, cert.PublicKey), "8d:49:53:4b:8c:e3:7a:d5:e0:69:95:18:49:1f:7b:bf"; got != want {
		t.Errorf("%v: got %v, want %v", filename, got, want)
	}
<<<<<<< HEAD
}

/*

func sslPrinicipal(filename string) (security.Principal, crypto.PrivateKey, []*x509.Certificate, error) {
	key, err := seclib.ParsePEMPrivateKeyFile(filename, nil)
	if err != nil {
		return nil, nil, nil, fmt.Errorf("failed to load %v: %v", filename, err)
	}
	signer, err := seclib.NewInMemorySigner(key)
	if err != nil {
		return nil, nil, nil, fmt.Errorf("failed to create signer for %v: %v", filename, err)
	}
	p, err := seclib.NewPrincipalFromSigner(signer)
	if err != nil {
		return nil, nil, nil, fmt.Errorf("failed to create new principal: %v", err)
	}
	blocks, err := internal.LoadCABundlePEMFile(filename)
	if err != nil {
		return nil, nil, nil, fmt.Errorf("failed to load CA Bundle %v", err)
	}

	certs, err := internal.ParseX509Certificates(blocks)
	if err != nil {
		return nil, nil, nil, fmt.Errorf("failed to parse x509 certs: %v", err)
	}
	return p, key, certs, nil
}

func TestRootCABlessings(t *testing.T) {
	filename := filepath.Join("testdata", "www.labdrive.io.letsencrypt")
	p, privKey, certs, err := sslPrinicipal(filename)
	if err != nil {
		t.Fatal(err)
	}

	for _, c := range certs {
		fmt.Printf("%v: %T: %v .. %v\n", c.Issuer, c.PublicKey, c.NotBefore, c.NotAfter)
	}

	ours := certs[0]
	pastTime, _ := time.Parse("2006-Jan-02", "2021-Nov-02")

	pk := privKey.(*ecdsa.PrivateKey)

	// system pool would be better than ca bundle since it's less
	// configuration for the user. think about how to achieve that if this
	// approach works at all.
	opts := x509.VerifyOptions{
		Roots:       customCertPool(t, filepath.Join("testdata", "letsencrypt-stg-int-e1.pem")),
		CurrentTime: pastTime,
	}
	chains, err := ours.Verify(opts)
	if err != nil {
		t.Fatalf(".... %v", err)
	}

	/*	for i, cc := range chains {
		for _, c := range cc {
			fmt.Printf("%v: %v: %T: %v .. %v\n", i, c.Issuer, c.PublicKey, c.NotBefore, c.NotAfter)
			fmt.Printf("DNS %v\n", c.DNSNames)
			fmt.Printf("Subject %v\n", c.Subject.CommonName)
			fmt.Printf("Issuer %v\n", c.Issuer.CommonName)
		}
	}

	pubKey, err := security.NewPublicKey(&pk.PublicKey)
	if err != nil {
		t.Fatalf(".... %v", err)
	}
	blessings, err := security.BlessingsForX509Chains(pubKey, chains)
	if err != nil {
		t.Fatalf(".... %v", err)
	}
	p.BlessingStore().SetDefault(blessings)

	fmt.Printf("%v\n", p.BlessingStore().DebugString())


		root := chains[0][len(chains[0])-1]

		rootPublicKey, err := seclib.NewPublicKey(root.PublicKey)
		if err != nil {
			t.Fatalf(".... %v", err)
		}
		rootBlessing, err := security.NamelessBlessing(rootPublicKey)
		if err != nil {
			t.Fatalf(".... %v", err)
		}



		fmt.Printf("RB ... %v\n", rootBlessing.PublicKey())

		vcerts, err := internal.ChainFromX509(chains[0])
		if err != nil {
			t.Fatalf(".... %v", err)
		}
		_ = vcerts

		cav, _ := security.NewExpiryCaveat(time.Now().Add(time.Hour))
		blessings, err := p.BlessSelf("www.labdrive.io", cav)
		if err != nil {
			t.Errorf("failed to bless self: %v", err)
		}
		fmt.Printf("B: %s\n", blessings.String())

	t.FailNow()

}

type testService struct{}

func (testService) Echo(ctx *context.T, call rpc.ServerCall, msg string) (string, error) {
	return "echo: " + msg, nil
}

func TestRPC(t *testing.T) {
	ctx, shutdown := test.V23Init()
	defer shutdown()

	var err error
	fatal := func() {
		if err != nil {
			_, _, line, _ := runtime.Caller(1)
			t.Fatalf("line: %v, err: %v", line, err)
		}
	}
	filename := filepath.Join("testdata", "www.labdrive.io.letsencrypt")
	serverPrincipal, _, certs, err := sslPrinicipal(filename)
	fatal()

	ours := certs[0]
	pastTime, _ := time.Parse("2006-Jan-02", "2021-Nov-02")
	opts := x509.VerifyOptions{
		Roots:       customCertPool(t, filepath.Join("testdata", "letsencrypt-stg-int-e1.pem")),
		CurrentTime: pastTime,
	}
	chains, err := ours.Verify(opts)
	fatal()

	blessings, err := security.BlessingsForX509Chains(serverPrincipal.PublicKey(), chains)
	fatal()
	//	_ = chains

	//blessings, err := serverPrincipal.BlessSelf("server")
	//fatal()

	security.AddToRoots(serverPrincipal, blessings)
	err = serverPrincipal.BlessingStore().SetDefault(blessings)
	fatal()
	_, err = serverPrincipal.BlessingStore().Set(blessings, security.AllPrincipals)
	fatal()

	fmt.Printf("%s\n", serverPrincipal.BlessingStore().DebugString())

	serverCtx, err := v23.WithPrincipal(ctx, serverPrincipal)
	fatal()
	_, server, err := v23.WithNewServer(serverCtx, "", testService{}, nil)
	fatal()

	testutil.WaitForServerReady(server)
	serverObjectName := server.Status().Endpoints[0].Name()

	clientCtx, err := v23.WithPrincipal(ctx, testutil.NewPrincipal("simple"))
	fatal()

	clientCtx, client, err := v23.WithNewClient(clientCtx)
	fatal()

	clientCtx, cancel := context.WithTimeout(clientCtx, time.Second)
	defer cancel()
	_, err = client.StartCall(clientCtx, serverObjectName, "Echo", []interface{}{"hi"})
	if err == nil || !strings.Contains(err.Error(), "client does not trust server") {
		t.Fatalf("expected an error saying that the client does not trust the server, not: %v", err)
	}

	t.Log(err)
	t.FailNow()
}
*/
=======
}
>>>>>>> 4fb65aaa
<|MERGE_RESOLUTION|>--- conflicted
+++ resolved
@@ -5,35 +5,15 @@
 package security_test
 
 import (
-<<<<<<< HEAD
 	"crypto"
 	"crypto/md5"
 	"crypto/x509"
-	"os"
-=======
->>>>>>> 4fb65aaa
 	"path/filepath"
 	"testing"
 
 	seclib "v.io/x/ref/lib/security"
 	"v.io/x/ref/test/sectestdata"
 )
-
-<<<<<<< HEAD
-func customCertPool(t *testing.T, cafile string) *x509.CertPool {
-	rf, err := os.Open(cafile)
-	if err != nil {
-		t.Fatal(err)
-	}
-	defer rf.Close()
-	rootCert, err := internal.LoadCertificate(rf)
-	if err != nil {
-		t.Fatal(err)
-	}
-	certPool := x509.NewCertPool()
-	certPool.AddCert(rootCert)
-	return certPool
-}
 
 func publicKeyFingerPrint(t *testing.T, pk crypto.PublicKey) string {
 	pkb, err := x509.MarshalPKIXPublicKey(pk)
@@ -52,8 +32,6 @@
 	return string(repr[:len(repr)-1])
 }
 
-=======
->>>>>>> 4fb65aaa
 func TestSSLKeys(t *testing.T) {
 	purpose, message := []byte("testing"), []byte("a message")
 	keys, certs, opts := sectestdata.VanadiumSSLData()
@@ -70,46 +48,15 @@
 		if !sig.Verify(signer.PublicKey(), message) {
 			t.Errorf("failed to verify signature using %v: %v", host, err)
 		}
-<<<<<<< HEAD
-
-		crtFile := tc.prefix + ".crt"
-		certs, err := seclib.ParseX509CertificateFile(filepath.Join("testdata", crtFile))
-		if err != nil {
-			t.Errorf("failed to load %v: %v", crtFile, err)
-			continue
-		}
-		if got, want := len(certs), 1; got != want {
-			t.Errorf("%v: got %v, want %v", crtFile, got, want)
-		}
-		cert := certs[0]
-		if got, want := publicKeyFingerPrint(t, cert.PublicKey), tc.pk; got != want {
-			t.Errorf("%v: got %v, want %v", crtFile, got, want)
-=======
 		if _, err := cert.Verify(opts); err != nil {
 			t.Errorf("failed to verify cert for %v: %v", host, err)
->>>>>>> 4fb65aaa
-		}
-		opts := x509.VerifyOptions{
-			Roots: certPool,
-		}
-		if _, err := cert.Verify(opts); err != nil {
-			t.Errorf("%v: failed to verify x509 certificate: %v", crtFile, err)
 		}
 	}
 }
 
 func TestLetsEncryptKeys(t *testing.T) {
-<<<<<<< HEAD
-	filename := filepath.Join("testdata", "www.labdrive.io.letsencrypt")
-	purpose, message := []byte("testing"), []byte("another message")
-	cpriv, err := seclib.ParsePEMPrivateKeyFile(filename, nil)
-	if err != nil {
-		t.Errorf("failed to load %v: %v", filename, err)
-	}
-=======
 	cpriv, _, opts := sectestdata.LetsEncryptData()
 	purpose, message := []byte("testing"), []byte("another message")
->>>>>>> 4fb65aaa
 	signer, err := seclib.NewInMemorySigner(cpriv)
 	if err != nil {
 		t.Errorf("failed to create signer: %v", err)
@@ -126,55 +73,44 @@
 	if err != nil {
 		t.Fatal(err)
 	}
-<<<<<<< HEAD
-	certs, err := seclib.ParseX509CertificateFile(filename)
-=======
 	//	defer os.RemoveAll(letsencryptDir)
 	filename := filepath.Join(letsencryptDir, "www.labdrive.io.letsencrypt")
 
-	cert, err := seclib.ParseOpenSSLCertificateFile(filename, opts)
->>>>>>> 4fb65aaa
+	certs, err := seclib.ParseX509CertificateFile(filename)
 	if err != nil {
 		t.Fatalf("failed to load %v: %v", filename, err)
+	}
+	if _, err := certs[0].Verify(opts); err != nil {
+		t.Errorf("failed to verify x509 certificate: %v", err)
 	}
 	if got, want := len(certs), 3; got != want {
 		t.Errorf("got %v, want %v", got, want)
 	}
-	cert := certs[0]
-	if _, err := cert.Verify(opts); err != nil {
-		t.Errorf("failed to verify x509 certificate: %v", err)
-	}
 
 	// openssl x509 -in testdata/lwww.labdrive.io.letsencrypt --pubkey --noout |
 	// openssl ec --pubin --inform PEM --outform DER |openssl md5 -c
-	if got, want := publicKeyFingerPrint(t, cert.PublicKey), "b4:1c:fc:66:5a:60:66:ea:e1:c5:46:76:59:8c:fc:6a"; got != want {
+	if got, want := publicKeyFingerPrint(t, certs[0].PublicKey), "b4:1c:fc:66:5a:60:66:ea:e1:c5:46:76:59:8c:fc:6a"; got != want {
 		t.Errorf("%v: got %v, want %v", filename, got, want)
 	}
 
 	// Now parse the root certificate also.
-<<<<<<< HEAD
 	certs, err = seclib.ParseX509CertificateFile(
-		filepath.Join("testdata", "letsencrypt-stg-int-e1.pem"))
-=======
-	cert, err = seclib.ParseOpenSSLCertificateFile(
-		filepath.Join(letsencryptDir, "letsencrypt-stg-int-e1.pem"), opts)
->>>>>>> 4fb65aaa
+		filepath.Join(letsencryptDir, "letsencrypt-stg-int-e1.pem"))
 	if err != nil {
 		t.Fatalf("failed to load %v: %v", filename, err)
 	}
 	if got, want := len(certs), 1; got != want {
 		t.Errorf("got %v, want %v", got, want)
 	}
-	cert = certs[0]
-	if _, err := cert.Verify(opts); err != nil {
+	if _, err := certs[0].Verify(opts); err != nil {
 		t.Errorf("failed to verify x509 certificate: %v", err)
 	}
+
 	// openssl x509 -in testdata/letsencrypt-stg-int-e1.pem --pubkey --noout |
 	// openssl ec --pubin --inform PEM --outform DER |openssl md5 -c
-	if got, want := publicKeyFingerPrint(t, cert.PublicKey), "8d:49:53:4b:8c:e3:7a:d5:e0:69:95:18:49:1f:7b:bf"; got != want {
+	if got, want := publicKeyFingerPrint(t, certs[0].PublicKey), "8d:49:53:4b:8c:e3:7a:d5:e0:69:95:18:49:1f:7b:bf"; got != want {
 		t.Errorf("%v: got %v, want %v", filename, got, want)
 	}
-<<<<<<< HEAD
 }
 
 /*
@@ -355,7 +291,4 @@
 	t.Log(err)
 	t.FailNow()
 }
-*/
-=======
-}
->>>>>>> 4fb65aaa
+*/