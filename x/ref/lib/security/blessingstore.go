--- conflicted
+++ resolved
@@ -307,13 +307,8 @@
 // NewBlessingStore returns an implementation of security.BlessingStore
 // according to the supplied options.
 // If no options are supplied all state is kept in memory.
-<<<<<<< HEAD
-func NewBlessingStoreOpts(ctx context.Context, publicKey security.PublicKey, opts ...CredentialsStoreOption) (security.BlessingStore, error) {
-	var o credentialsStoreOptions
-=======
 func NewBlessingStoreOpts(ctx context.Context, publicKey security.PublicKey, opts ...BlessingsStoreOption) (security.BlessingStore, error) {
 	var o blessingsStoreOptions
->>>>>>> cbef74da
 	for _, fn := range opts {
 		fn(&o)
 	}
@@ -343,11 +338,7 @@
 	interval time.Duration
 }
 
-<<<<<<< HEAD
-func (opts credentialsStoreOptions) newBlessingStoreReader(ctx context.Context) blessingStoreReader {
-=======
 func (opts blessingsStoreOptions) newBlessingStoreReader(ctx context.Context) blessingStoreReader {
->>>>>>> cbef74da
 	return blessingStoreReader{
 		blessingStore: blessingStore{
 			ctx:       ctx,
@@ -540,11 +531,7 @@
 	}
 }
 
-<<<<<<< HEAD
-func (opts credentialsStoreOptions) newWritableBlessingStore(ctx context.Context) (security.BlessingStore, error) {
-=======
 func (opts blessingsStoreOptions) newWritableBlessingStore(ctx context.Context) (security.BlessingStore, error) {
->>>>>>> cbef74da
 	bs := &blessingStoreWriteable{
 		blessingStoreReader: opts.newBlessingStoreReader(ctx),
 		store:               opts.writer,
@@ -565,11 +552,7 @@
 	return fmt.Errorf("Add is not implemented for readonly blessings roots")
 }
 
-<<<<<<< HEAD
-func (opts credentialsStoreOptions) newReadonlyBlessingStore(ctx context.Context) (security.BlessingStore, error) {
-=======
 func (opts blessingsStoreOptions) newReadonlyBlessingStore(ctx context.Context) (security.BlessingStore, error) {
->>>>>>> cbef74da
 	bs := &blessingsStoreReadonly{
 		blessingStoreReader: opts.newBlessingStoreReader(ctx),
 		store:               opts.reader,
