// Copyright 2022 The Vanadium Authors. All rights reserved.
// Use of this source code is governed by a BSD-style
// license that can be found in the LICENSE file.

package security

import (
	"bytes"
	"context"
	"crypto"
	"encoding/pem"
	"fmt"
	"os"
	"path/filepath"
	"reflect"
	"runtime"
	"strings"
	"testing"

	"golang.org/x/crypto/ssh"
	"v.io/v23/security"
	"v.io/x/ref/lib/security/keys"
	"v.io/x/ref/lib/security/keys/sshkeys"
	"v.io/x/ref/test/sectestdata"
)

type principalOptValues struct {
	signer          security.Signer
	privateKey      crypto.PrivateKey
	publicKeyBytes  []byte
	privateKeyBytes []byte
}

func v23Data(kt keys.CryptoAlgo) principalOptValues {
	return principalOptValues{
		signer:          sectestdata.V23Signer(kt, sectestdata.V23KeySetA),
		privateKey:      sectestdata.V23PrivateKey(kt, sectestdata.V23KeySetA),
		publicKeyBytes:  sectestdata.V23PublicKeyBytes(kt, sectestdata.V23KeySetA),
		privateKeyBytes: sectestdata.V23PrivateKeyBytes(kt, sectestdata.V23KeySetA),
	}
}

func sslData(kt keys.CryptoAlgo) principalOptValues {
	return principalOptValues{
		signer:          sectestdata.X509Signer(kt),
		privateKey:      sectestdata.X509PrivateKey(kt),
		publicKeyBytes:  sectestdata.X509PublicKeyBytes(kt),
		privateKeyBytes: sectestdata.X509PrivateKeyBytes(kt, sectestdata.X509Private),
	}
}

func sshData(kt keys.CryptoAlgo) principalOptValues {
	return principalOptValues{
		signer:          sectestdata.SSHKeySigner(kt, sectestdata.SSHKeyPrivate),
		privateKey:      sectestdata.SSHPrivateKey(kt, sectestdata.SSHKeyPrivate),
		publicKeyBytes:  sectestdata.SSHPublicKeyBytes(kt, sectestdata.SSHKeyPublic),
		privateKeyBytes: sectestdata.SSHPrivateKeyBytes(kt, sectestdata.SSHKeyPrivate),
	}
}

func sshAgentData(kt keys.CryptoAlgo) principalOptValues {
	pk := sectestdata.SSHPublicKey(kt)
	return principalOptValues{
		signer:          sectestdata.SSHKeySigner(kt, sectestdata.SSHKeyPrivate),
		privateKey:      sshkeys.NewHostedKey(pk.(ssh.PublicKey), kt.String(), nil),
		publicKeyBytes:  sectestdata.SSHPublicKeyBytes(kt, sectestdata.SSHKeyPublic),
		privateKeyBytes: sectestdata.SSHPrivateKeyBytes(kt, sectestdata.SSHKeyPrivate),
	}
}

func isSSHFile(dir string) ([]byte, bool) {
	data, err := os.ReadFile(filepath.Join(dir, publicKeyFile))
	if err != nil {
		return nil, false
	}
	return data, bytes.Contains(data, []byte("ssh-"))
}

func checkPEM(keyfile, blockType string) error {
	data, err := os.ReadFile(keyfile)
	if err != nil {
		return err
	}
	block, _ := pem.Decode(data)
	if block == nil {
		return fmt.Errorf("failed to decode PEM block in: %s", data)
	}
	if got, want := block.Type, blockType; got != want {
		return fmt.Errorf("got %v, want %v", got, want)
	}
	return nil
}

func newStoreOpt(t *testing.T) (string, CreatePrincipalOption) {
	dir := t.TempDir()
	store, err := CreateFilesystemStore(dir)
	if err != nil {
		t.Fatal(err)
	}
	return dir, WithStore(store)
}

func TestCreatePrincipalOptsErrors(t *testing.T) {
	ctx := context.Background()
	msg := []byte("hi there")

	for i, tc := range []principalOptValues{
		v23Data(keys.ECDSA256),
		sslData(keys.ED25519),
	} {
		p, err := CreatePrincipalOpts(ctx, WithSigner(tc.signer))
		if err != nil {
			t.Fatalf("%v: %v", i, err)
		}
		sig, err := p.Sign(msg)
		if err != nil {
			t.Fatalf("%v: %v", i, err)
		}
		if !sig.Verify(p.PublicKey(), msg) {
			t.Fatalf("%v: verify failed", i)
		}

		dir, storeOpt := newStoreOpt(t)
		_, err = CreatePrincipalOpts(ctx, WithSigner(tc.signer), storeOpt)
		if err == nil || !strings.Contains(err.Error(), "cannot create a new persistent principal without a private key") {
			t.Fatalf("missing or incorrect error: %q", err)
		}
		_, err = CreatePrincipalOpts(ctx, WithPublicKeyBytes(tc.publicKeyBytes), storeOpt)
		if err == nil || !strings.Contains(err.Error(), "cannot create a new persistent principal without a private key") {
			t.Fatalf("missing or incorrect error: %q", err)
		}

		_, err = CreatePrincipalOpts(ctx, WithPublicKeyBytes(tc.publicKeyBytes), storeOpt, WithPublicKeyOnly(true))
		if err != nil {
			t.Fatalf("%v: %v", i, err)
		}

		_, err = LoadPrincipalOpts(ctx, FromReadonly(FilesystemStoreReader(dir)))
		if err == nil || !strings.Contains(err.Error(), "no such file or directory") {
			t.Fatalf("missing or incorrect error: %q", err)
		}

		_, err = LoadPrincipalOpts(ctx, FromReadonly(FilesystemStoreReader(dir)), FromPublicKeyOnly(true))
		if err != nil {
			t.Fatalf("%v: %v", i, err)
		}
	}
}

<<<<<<< HEAD
func TestCreatePrincipalBytesOpts(t *testing.T) {
=======
func TestCreatePrincipalKeyOpts(t *testing.T) {
>>>>>>> 2e68a9a9
	ctx := context.Background()
	msg := []byte("hi there")
	for i, tc := range []struct {
		vals       principalOptValues
		publicPEM  []string
		privatePEM []string
	}{
		{v23Data(keys.ECDSA256), []string{
			"PUBLIC KEY",
			"PUBLIC KEY",
			"PUBLIC KEY",
		}, []string{
			"PRIVATE KEY",
			"EC PRIVATE KEY",
			"EC PRIVATE KEY",
		}},
		{sslData(keys.ED25519), []string{
			"PUBLIC KEY",
			"PUBLIC KEY",
			"CERTIFICATE",
		}, []string{
			"PRIVATE KEY",
			"PRIVATE KEY",
			"PRIVATE KEY",
		}},
		{sshData(keys.RSA2048), []string{
			"PUBLIC KEY",
			"PUBLIC KEY",
			"",
		}, []string{
			"PRIVATE KEY",
			"OPENSSH PRIVATE KEY",
			"OPENSSH PRIVATE KEY",
		}},
		{sshAgentData(keys.ED25519), []string{
			"PUBLIC KEY",
			"PUBLIC KEY",
			"",
		}, []string{
			"VANADIUM INDIRECT PRIVATE KEY",
			"OPENSSH PRIVATE KEY",
			"OPENSSH PRIVATE KEY",
		}},
	} {

		for j, opt := range []CreatePrincipalOption{
			WithPrivateKey(tc.vals.privateKey, nil),
			WithPrivateKeyBytes(ctx, nil, tc.vals.privateKeyBytes, nil),
			WithPrivateKeyBytes(ctx, tc.vals.publicKeyBytes, tc.vals.privateKeyBytes, nil),
		} {
			// Create and use in memory principal.
			p, err := CreatePrincipalOpts(ctx, opt)
			if err != nil {
				t.Fatalf("%v: %v: %v", i, j, err)
			}
			sig, err := p.Sign(msg)
			if err != nil {
				t.Fatalf("%v: %v: %v", i, j, err)
			}
			if !sig.Verify(p.PublicKey(), msg) {
				t.Fatalf("%v: %v: verify failed", i, j)
			}

			// Create persistent principal.
			dir, storeOpt := newStoreOpt(t)
			pp, err := CreatePrincipalOpts(ctx, opt, storeOpt)
			if err != nil {
				t.Fatalf("%v: %v: %v", i, j, err)
			}

			// Load persistent principal.
			lp, err := LoadPrincipalOpts(ctx, FromReadonly(FilesystemStoreReader(dir)))
			if err != nil {
				t.Fatalf("%v: %v: %v", i, j, err)
			}
			if got, want := lp.PublicKey().String(), pp.PublicKey().String(); got != want {
				t.Fatalf("%v: %v: got %v, want %v", i, j, got, want)
			}
			sig, err = lp.Sign(msg)
			if err != nil {
				t.Fatalf("%v: %v: %v", i, j, err)
			}
			if !sig.Verify(p.PublicKey(), msg) {
				t.Fatalf("%v: %v: verify failed", i, j)
			}

			if err := checkPEM(filepath.Join(dir, privateKeyFile), tc.privatePEM[j]); err != nil {
				t.Errorf("%v: %v: %v", i, j, err)
			}

			// Verify formats of the key files created for the persistent principal.
			if len(tc.publicPEM[j]) == 0 {
				if data, ok := isSSHFile(dir); !ok {
					t.Fatalf("%v: %v: %s doesn't look like an ssh public key", i, j, data)
				}
			} else {
				if err := checkPEM(filepath.Join(dir, publicKeyFile), tc.publicPEM[j]); err != nil {
					t.Errorf("%v: %v: %v", i, j, err)
				}
			}

		}

	}
}

<<<<<<< HEAD
/*

func TestCreatePrincipalX509Opts(t *testing.T) {
	ctx := context.Background()

	keyType := keys.ECDSA521
	keys, certs, opts := sectestdata.VanadiumSSLData()

	dir, storeOpt := newStoreOpt(t)
	p, err := CreatePrincipalOpts(ctx,
		WithPrivateKey(keys[keyType.String()], nil),
		WithX509Certificate(certs[keyType.String()]),
		WithX509VerifyOptions(opts),
		storeOpt)
	if err != nil {
		t.Fatal(err)
	}
	validHost := "ecdsa-521.vanadium.io"
	invalidHost := "invalid.host.com"

	if _, err := p.BlessSelf(validHost); err != nil {
		t.Fatal(err)
	}
	invalidHostErr := fmt.Sprintf(", not %v", invalidHost)
	if err == nil || !strings.Contains(err.Error(), invalidHostErr) {
		t.Errorf("unexpected or missing error: %q does not contain %q", err, invalidHostErr)
	}

	rd := FilesystemStoreReader(dir)
	bs, err := NewBlessingRootsOpts(ctx, rd)
	// Make sure the the loaded principal has the correct x509 certificate
	// info.
	lp, err := LoadPrincipalOpts(ctx,
		FromReadonly(rd))

	if err != nil {
		t.Fatal(err)
	}

	if _, err := lp.BlessSelf(validHost); err != nil {
		t.Fatal(err)
	}
	_, err = lp.BlessSelf(invalidHost)
	if err == nil || !strings.Contains(err.Error(), invalidHostErr) {
		t.Errorf("unexpected or missing error: %q does not contain %q", err, invalidHostErr)
	}

}
*/
=======
func TestCreatePrincipalStoreOpts(t *testing.T) {
	ctx := context.Background()
	var err error
	assert := func() {
		_, _, line, _ := runtime.Caller(1)
		if err != nil {
			t.Fatalf("line %v: err %v", line, err)
		}
	}

	// Create a in-memory principal with custom in-memory blessing and root
	// stores, and verify that they are set correctly.
	privateKey := sectestdata.V23PrivateKey(keys.ED25519, sectestdata.V23KeySetA)
	signer := sectestdata.V23Signer(keys.ED25519, sectestdata.V23KeySetA)
	blessingStore, err := NewBlessingStoreOpts(ctx, signer.PublicKey())
	assert()
	blessingRoots, err := NewBlessingRootsOpts(ctx)
	assert()
	p, err := CreatePrincipalOpts(ctx,
		WithSigner(signer),
		WithBlessingRoots(blessingRoots),
		WithBlessingStore(blessingStore))
	assert()

	if got, want := p.BlessingStore(), blessingStore; got != want {
		t.Errorf("got %v, want %v", got, want)
	}
	if got, want := p.Roots(), blessingRoots; got != want {
		t.Errorf("got %v, want %v", got, want)
	}

	// Create a persistent principal and blessing and root stores.
	dir, storeOpt := newStoreOpt(t)
	blessingStore, err = NewBlessingStoreOpts(ctx,
		signer.PublicKey(),
		BlessingStoreWriteable(FilesystemStoreWriter(dir), signer))
	assert()
	blessingRoots, err = NewBlessingRootsOpts(ctx,
		BlessingRootsWriteable(FilesystemStoreWriter(dir), signer))
	assert()

	p, err = CreatePrincipalOpts(ctx,
		WithPrivateKey(privateKey, nil),
		WithBlessingRoots(blessingRoots),
		WithBlessingStore(blessingStore),
		storeOpt)
	assert()
	blessing, err := p.BlessSelf("test")
	assert()
	if err := SetDefaultBlessings(p, blessing); err != nil {
		t.Fatal(err)
	}

	// Verify that the blessing and root changes made above were persisted.
	lp, err := LoadPrincipalOpts(ctx, FromWritable(FilesystemStoreWriter(dir)))
	assert()

	lblessing, _ := lp.BlessingStore().Default()
	if got, want := lblessing.String(), blessing.String(); got != want {
		t.Errorf("got %v, want %v", got, want)
	}

	if got, want := p.Roots().Dump(), lp.Roots().Dump(); !reflect.DeepEqual(got, want) {
		t.Errorf("got %v, want %v", got, want)
	}

	// Make another change and verify that it too is persisted.
	_, err = lp.BlessingStore().Set(blessing, security.AllPrincipals)
	assert()

	lpa, err := LoadPrincipalOpts(ctx, FromWritable(FilesystemStoreWriter(dir)))
	assert()

	if got, want := lp.BlessingStore().DebugString(), lpa.BlessingStore().DebugString(); got != want {
		t.Errorf("got %v, want %v", got, want)
	}
}
>>>>>>> 2e68a9a9
<|MERGE_RESOLUTION|>--- conflicted
+++ resolved
@@ -147,11 +147,7 @@
 	}
 }
 
-<<<<<<< HEAD
-func TestCreatePrincipalBytesOpts(t *testing.T) {
-=======
 func TestCreatePrincipalKeyOpts(t *testing.T) {
->>>>>>> 2e68a9a9
 	ctx := context.Background()
 	msg := []byte("hi there")
 	for i, tc := range []struct {
@@ -258,57 +254,6 @@
 	}
 }
 
-<<<<<<< HEAD
-/*
-
-func TestCreatePrincipalX509Opts(t *testing.T) {
-	ctx := context.Background()
-
-	keyType := keys.ECDSA521
-	keys, certs, opts := sectestdata.VanadiumSSLData()
-
-	dir, storeOpt := newStoreOpt(t)
-	p, err := CreatePrincipalOpts(ctx,
-		WithPrivateKey(keys[keyType.String()], nil),
-		WithX509Certificate(certs[keyType.String()]),
-		WithX509VerifyOptions(opts),
-		storeOpt)
-	if err != nil {
-		t.Fatal(err)
-	}
-	validHost := "ecdsa-521.vanadium.io"
-	invalidHost := "invalid.host.com"
-
-	if _, err := p.BlessSelf(validHost); err != nil {
-		t.Fatal(err)
-	}
-	invalidHostErr := fmt.Sprintf(", not %v", invalidHost)
-	if err == nil || !strings.Contains(err.Error(), invalidHostErr) {
-		t.Errorf("unexpected or missing error: %q does not contain %q", err, invalidHostErr)
-	}
-
-	rd := FilesystemStoreReader(dir)
-	bs, err := NewBlessingRootsOpts(ctx, rd)
-	// Make sure the the loaded principal has the correct x509 certificate
-	// info.
-	lp, err := LoadPrincipalOpts(ctx,
-		FromReadonly(rd))
-
-	if err != nil {
-		t.Fatal(err)
-	}
-
-	if _, err := lp.BlessSelf(validHost); err != nil {
-		t.Fatal(err)
-	}
-	_, err = lp.BlessSelf(invalidHost)
-	if err == nil || !strings.Contains(err.Error(), invalidHostErr) {
-		t.Errorf("unexpected or missing error: %q does not contain %q", err, invalidHostErr)
-	}
-
-}
-*/
-=======
 func TestCreatePrincipalStoreOpts(t *testing.T) {
 	ctx := context.Background()
 	var err error
@@ -385,5 +330,4 @@
 	if got, want := lp.BlessingStore().DebugString(), lpa.BlessingStore().DebugString(); got != want {
 		t.Errorf("got %v, want %v", got, want)
 	}
-}
->>>>>>> 2e68a9a9
+}