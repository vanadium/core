// Copyright 2022 The Vanadium Authors. All rights reserved.
// Use of this source code is governed by a BSD-style
// license that can be found in the LICENSE file.

package security

import (
	"bytes"
	"context"
	"crypto"
	"encoding/pem"
	"fmt"
	"os"
	"path/filepath"
	"reflect"
	"regexp"
	"runtime"
	"strings"
	"testing"

	"golang.org/x/crypto/ssh"
	"v.io/v23/security"
	"v.io/x/ref/lib/security/keys"
	"v.io/x/ref/lib/security/keys/sshkeys"
	"v.io/x/ref/test/sectestdata"
)

type principalOptValues struct {
	signer          security.Signer
	privateKey      crypto.PrivateKey
	publicKeyBytes  []byte
	privateKeyBytes []byte
}

func v23Data(kt keys.CryptoAlgo) principalOptValues {
	return principalOptValues{
		signer:          sectestdata.V23Signer(kt, sectestdata.V23KeySetA),
		privateKey:      sectestdata.V23PrivateKey(kt, sectestdata.V23KeySetA),
		publicKeyBytes:  sectestdata.V23PublicKeyBytes(kt, sectestdata.V23KeySetA),
		privateKeyBytes: sectestdata.V23PrivateKeyBytes(kt, sectestdata.V23KeySetA),
	}
}

func sslData(kt keys.CryptoAlgo) principalOptValues {
	return principalOptValues{
		signer:          sectestdata.X509Signer(kt),
		privateKey:      sectestdata.X509PrivateKey(kt),
		publicKeyBytes:  sectestdata.X509PublicKeyBytes(kt),
		privateKeyBytes: sectestdata.X509PrivateKeyBytes(kt, sectestdata.X509Private),
	}
}

func sshData(kt keys.CryptoAlgo) principalOptValues {
	return principalOptValues{
		signer:          sectestdata.SSHKeySigner(kt, sectestdata.SSHKeyPrivate),
		privateKey:      sectestdata.SSHPrivateKey(kt, sectestdata.SSHKeyPrivate),
		publicKeyBytes:  sectestdata.SSHPublicKeyBytes(kt, sectestdata.SSHKeyPublic),
		privateKeyBytes: sectestdata.SSHPrivateKeyBytes(kt, sectestdata.SSHKeyPrivate),
	}
}

func sshAgentData(kt keys.CryptoAlgo) principalOptValues {
	pk := sectestdata.SSHPublicKey(kt)
	return principalOptValues{
		signer:          sectestdata.SSHKeySigner(kt, sectestdata.SSHKeyPrivate),
		privateKey:      sshkeys.NewHostedKey(pk.(ssh.PublicKey), kt.String(), nil),
		publicKeyBytes:  sectestdata.SSHPublicKeyBytes(kt, sectestdata.SSHKeyPublic),
		privateKeyBytes: sectestdata.SSHPrivateKeyBytes(kt, sectestdata.SSHKeyPrivate),
	}
}

func isSSHFile(dir string) ([]byte, bool) {
	data, err := os.ReadFile(filepath.Join(dir, publicKeyFile))
	if err != nil {
		return nil, false
	}
	return data, bytes.Contains(data, []byte("ssh-"))
}

func checkPEM(keyfile, blockType string) error {
	data, err := os.ReadFile(keyfile)
	if err != nil {
		return err
	}
	block, _ := pem.Decode(data)
	if block == nil {
		return fmt.Errorf("failed to decode PEM block in: %s", data)
	}
	if got, want := block.Type, blockType; got != want {
		return fmt.Errorf("got %v, want %v", got, want)
	}
	return nil
}

func newStoreOpt(t *testing.T) (string, CreatePrincipalOption) {
	dir := t.TempDir()
	store, err := CreateFilesystemStore(dir)
	if err != nil {
		t.Fatal(err)
	}
	return dir, WithStore(store)
}

func TestCreatePrincipalOptsErrors(t *testing.T) {
	ctx := context.Background()
	msg := []byte("hi there")

	for i, tc := range []principalOptValues{
		v23Data(keys.ECDSA256),
		sslData(keys.ED25519),
	} {
		p, err := CreatePrincipalOpts(ctx, WithSigner(tc.signer))
		if err != nil {
			t.Fatalf("%v: %v", i, err)
		}
		sig, err := p.Sign(msg)
		if err != nil {
			t.Fatalf("%v: %v", i, err)
		}
		if !sig.Verify(p.PublicKey(), msg) {
			t.Fatalf("%v: verify failed", i)
		}

		dir, storeOpt := newStoreOpt(t)
		_, err = CreatePrincipalOpts(ctx, WithSigner(tc.signer), storeOpt)
		if err == nil || !strings.Contains(err.Error(), "cannot create a new persistent principal without a private key") {
			t.Fatalf("missing or incorrect error: %q", err)
		}
		_, err = CreatePrincipalOpts(ctx, WithPublicKeyBytes(tc.publicKeyBytes), storeOpt)
		if err == nil || !strings.Contains(err.Error(), "cannot create a new persistent principal without a private key") {
			t.Fatalf("missing or incorrect error: %q", err)
		}

		_, err = CreatePrincipalOpts(ctx, WithPublicKeyBytes(tc.publicKeyBytes), storeOpt, WithPublicKeyOnly(true))
		if err != nil {
			t.Fatalf("%v: %v", i, err)
		}

		_, err = LoadPrincipalOpts(ctx, FromReadonly(FilesystemStoreReader(dir)))
		if err == nil || !strings.Contains(err.Error(), "no such file or directory") {
			t.Fatalf("missing or incorrect error: %q", err)
		}

		_, err = LoadPrincipalOpts(ctx, FromReadonly(FilesystemStoreReader(dir)), FromPublicKeyOnly(true))
		if err != nil {
			t.Fatalf("%v: %v", i, err)
		}
	}
}

func TestCreatePrincipalKeyOpts(t *testing.T) {
	ctx := context.Background()
	msg := []byte("hi there")
	for i, tc := range []struct {
		vals       principalOptValues
		publicPEM  []string
		privatePEM []string
	}{
		{v23Data(keys.ECDSA256), []string{
			"PUBLIC KEY",
			"PUBLIC KEY",
			"PUBLIC KEY",
		}, []string{
			"PRIVATE KEY",
			"EC PRIVATE KEY",
			"EC PRIVATE KEY",
		}},
		{sslData(keys.ED25519), []string{
			"PUBLIC KEY",
			"PUBLIC KEY",
			"CERTIFICATE",
		}, []string{
			"PRIVATE KEY",
			"PRIVATE KEY",
			"PRIVATE KEY",
		}},
		{sshData(keys.RSA2048), []string{
			"PUBLIC KEY",
			"PUBLIC KEY",
			"",
		}, []string{
			"PRIVATE KEY",
			"OPENSSH PRIVATE KEY",
			"OPENSSH PRIVATE KEY",
		}},
		{sshAgentData(keys.ED25519), []string{
			"PUBLIC KEY",
			"PUBLIC KEY",
			"",
		}, []string{
			"VANADIUM INDIRECT PRIVATE KEY",
			"OPENSSH PRIVATE KEY",
			"OPENSSH PRIVATE KEY",
		}},
	} {

		for j, opt := range []CreatePrincipalOption{
			WithPrivateKey(tc.vals.privateKey, nil),
			WithPrivateKeyBytes(ctx, nil, tc.vals.privateKeyBytes, nil),
			WithPrivateKeyBytes(ctx, tc.vals.publicKeyBytes, tc.vals.privateKeyBytes, nil),
		} {
			// Create and use in memory principal.
			p, err := CreatePrincipalOpts(ctx, opt)
			if err != nil {
				t.Fatalf("%v: %v: %v", i, j, err)
			}
			sig, err := p.Sign(msg)
			if err != nil {
				t.Fatalf("%v: %v: %v", i, j, err)
			}
			if !sig.Verify(p.PublicKey(), msg) {
				t.Fatalf("%v: %v: verify failed", i, j)
			}

			// Create persistent principal.
			dir, storeOpt := newStoreOpt(t)
			pp, err := CreatePrincipalOpts(ctx, opt, storeOpt)
			if err != nil {
				t.Fatalf("%v: %v: %v", i, j, err)
			}

			// Load persistent principal.
			lp, err := LoadPrincipalOpts(ctx, FromReadonly(FilesystemStoreReader(dir)))
			if err != nil {
				t.Fatalf("%v: %v: %v", i, j, err)
			}
			if got, want := lp.PublicKey().String(), pp.PublicKey().String(); got != want {
				t.Fatalf("%v: %v: got %v, want %v", i, j, got, want)
			}
			sig, err = lp.Sign(msg)
			if err != nil {
				t.Fatalf("%v: %v: %v", i, j, err)
			}
			if !sig.Verify(p.PublicKey(), msg) {
				t.Fatalf("%v: %v: verify failed", i, j)
			}

			if err := checkPEM(filepath.Join(dir, privateKeyFile), tc.privatePEM[j]); err != nil {
				t.Errorf("%v: %v: %v", i, j, err)
			}

			// Verify formats of the key files created for the persistent principal.
			if len(tc.publicPEM[j]) == 0 {
				if data, ok := isSSHFile(dir); !ok {
					t.Fatalf("%v: %v: %s doesn't look like an ssh public key", i, j, data)
				}
			} else {
				if err := checkPEM(filepath.Join(dir, publicKeyFile), tc.publicPEM[j]); err != nil {
					t.Errorf("%v: %v: %v", i, j, err)
				}
			}

		}

	}
}

<<<<<<< HEAD
func TestCreatePrincipalX509Opts(t *testing.T) {
	ctx := context.Background()

	dir, storeOpt := newStoreOpt(t)

	keyType := keys.ECDSA521
	keys, certs, opts := sectestdata.VanadiumSSLData()

	signer, err := NewSignerFromKey(ctx, keys[keyType.String()])
	if err != nil {
		t.Fatal(err)
	}

	roots, err := NewBlessingRootsOpts(ctx,
		BlessingRootsX509VerifyOptions(opts),
		BlessingRootsWriteable(FilesystemStoreWriter(dir), signer))
	if err != nil {
		t.Fatal(err)
	}

	p, err := CreatePrincipalOpts(ctx,
		WithPrivateKey(keys[keyType.String()], nil),
		WithX509Certificate(certs[keyType.String()]),
		WithBlessingRoots(roots),
=======
func TestCreatePrincipalPublicKeyOnly(t *testing.T) {
	ctx := context.Background()
	publicKeyBytes := sectestdata.V23PublicKeyBytes(keys.ECDSA384, sectestdata.V23KeySetA)
	p, err := CreatePrincipalOpts(ctx,
		WithPublicKeyBytes(publicKeyBytes),
		WithPublicKeyOnly(true))
	if err != nil {
		t.Fatal(err)
	}
	_, err = p.Sign([]byte("error"))
	if err == nil || !strings.Contains(err.Error(), "signing not supported") {
		t.Fatalf("missing or incorrect error: %q", err)
	}

	dir, storeOpt := newStoreOpt(t)
	_, err = CreatePrincipalOpts(ctx,
		WithPublicKeyBytes(publicKeyBytes),
		WithPublicKeyOnly(true),
>>>>>>> 7a81f219
		storeOpt)
	if err != nil {
		t.Fatal(err)
	}

<<<<<<< HEAD
	validHost := "ecdsa-521.vanadium.io"
	invalidHost := "invalid.host.com"

	if _, err := p.BlessSelf(validHost); err != nil {
		t.Fatal(err)
	}

	_, err = p.BlessSelf(invalidHost)
	invalidHostErr := fmt.Sprintf(", not %v", invalidHost)
	if err == nil || !strings.Contains(err.Error(), invalidHostErr) {
		t.Errorf("unexpected or missing error: %q does not contain %q", err, invalidHostErr)
	}

	rd := FilesystemStoreReader(dir)
	// Make sure that the loaded principal has the correct x509 certificate info.
	lp, err := LoadPrincipalOpts(ctx,
		FromReadonly(rd),
		FromBlessingRoots(func(ctx context.Context, publicKey security.PublicKey, signer security.Signer) (security.BlessingRoots, error) {
			return NewBlessingRootsOpts(ctx,
				BlessingRootsReadonly(rd, publicKey),
				BlessingRootsX509VerifyOptions(opts))
		}),
	)
=======
	if err != nil {
		t.Fatal(err)
	}

	p, err = LoadPrincipalOpts(ctx,
		FromPublicKeyOnly(true),
		FromWritable(FilesystemStoreWriter(dir)))
>>>>>>> 7a81f219
	if err != nil {
		t.Fatal(err)
	}

<<<<<<< HEAD
	if _, err := lp.BlessSelf(validHost); err != nil {
		t.Fatal(err)
	}
	_, err = lp.BlessSelf(invalidHost)
	if err == nil || !strings.Contains(err.Error(), invalidHostErr) {
		t.Errorf("unexpected or missing error: %q does not contain %q", err, invalidHostErr)
	}

=======
	_, err = p.Sign([]byte("error"))
	if err == nil || !strings.Contains(err.Error(), "signing not supported") {
		t.Fatalf("missing or incorrect error: %q", err)
	}
>>>>>>> 7a81f219
}

func TestCreatePrincipalStoreOpts(t *testing.T) {
	ctx := context.Background()
	var err error
	assert := func() {
		_, _, line, _ := runtime.Caller(1)
		if err != nil {
			t.Fatalf("line %v: err %v", line, err)
		}
	}

	// Create a in-memory principal with custom in-memory blessing and root
	// stores, and verify that they are set correctly.
	privateKey := sectestdata.V23PrivateKey(keys.ED25519, sectestdata.V23KeySetA)
	signer := sectestdata.V23Signer(keys.ED25519, sectestdata.V23KeySetA)
	blessingStore, err := NewBlessingStoreOpts(ctx, signer.PublicKey())
	assert()
	blessingRoots, err := NewBlessingRootsOpts(ctx)
	assert()
	p, err := CreatePrincipalOpts(ctx,
		WithSigner(signer),
		WithBlessingRoots(blessingRoots),
		WithBlessingStore(blessingStore))
	assert()

	if got, want := p.BlessingStore(), blessingStore; got != want {
		t.Errorf("got %v, want %v", got, want)
	}
	if got, want := p.Roots(), blessingRoots; got != want {
		t.Errorf("got %v, want %v", got, want)
	}

	// Create a persistent principal and blessing and root stores.
	dir, storeOpt := newStoreOpt(t)
	blessingStore, err = NewBlessingStoreOpts(ctx,
		signer.PublicKey(),
		BlessingStoreWriteable(FilesystemStoreWriter(dir), signer))
	assert()
	blessingRoots, err = NewBlessingRootsOpts(ctx,
		BlessingRootsWriteable(FilesystemStoreWriter(dir), signer))
	assert()

	p, err = CreatePrincipalOpts(ctx,
		WithPrivateKey(privateKey, nil),
		WithBlessingRoots(blessingRoots),
		WithBlessingStore(blessingStore),
		storeOpt)
	assert()
	blessing, err := p.BlessSelf("test")
	assert()
	if err := SetDefaultBlessings(p, blessing); err != nil {
		t.Fatal(err)
	}

	// Verify that the blessing and root changes made above were persisted.
	lp, err := LoadPrincipalOpts(ctx, FromWritable(FilesystemStoreWriter(dir)))
	assert()

	lblessing, _ := lp.BlessingStore().Default()
	if got, want := lblessing.String(), blessing.String(); got != want {
		t.Errorf("got %v, want %v", got, want)
	}

	if got, want := p.Roots().Dump(), lp.Roots().Dump(); !reflect.DeepEqual(got, want) {
		t.Errorf("got %v, want %v", got, want)
	}

	// Make another change and verify that it too is persisted.
	_, err = lp.BlessingStore().Set(blessing, "some-pattern")
	assert()

	lpa, err := LoadPrincipalOpts(ctx, FromWritable(FilesystemStoreWriter(dir)))
	assert()

	if got, want := lp.BlessingStore().DebugString(), lpa.BlessingStore().DebugString(); got != want {
		t.Errorf("got %v, want %v", got, want)
	}

	if got, want := lpa.BlessingStore().DebugString(), "some-pattern"; !strings.Contains(got, want) {
		t.Errorf("got %v does not contain %v", got, want)
	}
}

func setPeers(ctx context.Context, blessing security.Blessings, dir string, customStores bool, peers ...string) error {
	var blessingStoreFactory CreateBlessingStore
	var blessingRootsFactory CreateBlessingRoots
	if customStores {
		blessingStoreFactory = func(ctx context.Context, publicKey security.PublicKey, signer security.Signer) (security.BlessingStore, error) {
			return NewBlessingStoreOpts(ctx, publicKey,
				BlessingStoreWriteable(FilesystemStoreWriter(dir), signer),
			)
		}

		blessingRootsFactory = func(tx context.Context, publicKey security.PublicKey, signer security.Signer) (security.BlessingRoots, error) {
			return NewBlessingRootsOpts(ctx,
				BlessingRootsWriteable(FilesystemStoreWriter(dir), signer),
			)
		}
	}
	for i, peer := range peers {
		peer += "-peer"
		publicKey := sectestdata.V23Signer(keys.ECDSA256, sectestdata.V23KeySetID(i+1)).PublicKey()
		der, err := publicKey.MarshalBinary()
		if err != nil {
			return err
		}
		p, err := LoadPrincipalOpts(ctx,
			FromBlessingStore(blessingStoreFactory),
			FromBlessingRoots(blessingRootsFactory),
			FromWritable(FilesystemStoreWriter(dir)))
		if err != nil {
			return err
		}
		_, err = p.BlessingStore().Set(blessing, security.BlessingPattern(peer))
		if err != nil {
			return err
		}
		err = p.Roots().Add(der, security.BlessingPattern(peer))
		if err != nil {
			return err
		}
	}
	return nil
}

func hasPeers(p security.Principal, peers ...string) error {
	for _, peer := range peers {
		peer += "-peer"
		blessings := p.BlessingStore().DebugString()
		roots := p.Roots().DebugString()
		bre := regexp.MustCompile(peer + `[ ]+test\n`)
		if !bre.MatchString(blessings) {
			return fmt.Errorf("failed to find %v in\n%v", bre, blessings)
		}
		rre := regexp.MustCompile(`\[` + peer + `\]\n`)
		if !rre.MatchString(roots) {
			return fmt.Errorf("failed to find %v in\n%v", rre, roots)
		}
	}
	return nil
}

func TestPrincipalMultiPersistence(t *testing.T) {
	var err error
	assert := func() {
		_, _, line, _ := runtime.Caller(1)
		if err != nil {
			t.Fatalf("line %v: err %v", line, err)
		}
	}

	ctx := context.Background()
	privateKey := sectestdata.V23PrivateKey(keys.ED25519, sectestdata.V23KeySetA)

	dir, storeOpt := newStoreOpt(t)
	p, err := CreatePrincipalOpts(ctx,
		WithPrivateKey(privateKey, nil),
		storeOpt)
	assert()
	blessing, err := p.BlessSelf("test")
	assert()
	err = SetDefaultBlessings(p, blessing)
	assert()

	err = setPeers(ctx, blessing, dir, false, "a", "b", "c", "d")
	assert()
	p, err = LoadPrincipalOpts(ctx, FromReadonly(FilesystemStoreReader(dir)))
	assert()
	err = hasPeers(p, "a", "b", "c", "d")
	assert()

	dir, storeOpt = newStoreOpt(t)
	_, err = CreatePrincipalOpts(ctx,
		WithPrivateKey(privateKey, nil),
		storeOpt)
	assert()

	err = setPeers(ctx, blessing, dir, true, "e", "f", "g", "h")
	assert()
	p, err = LoadPrincipalOpts(ctx, FromReadonly(FilesystemStoreReader(dir)))
	assert()
	err = hasPeers(p, "e", "f", "g", "h")
	assert()
}<|MERGE_RESOLUTION|>--- conflicted
+++ resolved
@@ -255,7 +255,6 @@
 	}
 }
 
-<<<<<<< HEAD
 func TestCreatePrincipalX509Opts(t *testing.T) {
 	ctx := context.Background()
 
@@ -280,32 +279,11 @@
 		WithPrivateKey(keys[keyType.String()], nil),
 		WithX509Certificate(certs[keyType.String()]),
 		WithBlessingRoots(roots),
-=======
-func TestCreatePrincipalPublicKeyOnly(t *testing.T) {
-	ctx := context.Background()
-	publicKeyBytes := sectestdata.V23PublicKeyBytes(keys.ECDSA384, sectestdata.V23KeySetA)
-	p, err := CreatePrincipalOpts(ctx,
-		WithPublicKeyBytes(publicKeyBytes),
-		WithPublicKeyOnly(true))
-	if err != nil {
-		t.Fatal(err)
-	}
-	_, err = p.Sign([]byte("error"))
-	if err == nil || !strings.Contains(err.Error(), "signing not supported") {
-		t.Fatalf("missing or incorrect error: %q", err)
-	}
-
-	dir, storeOpt := newStoreOpt(t)
-	_, err = CreatePrincipalOpts(ctx,
-		WithPublicKeyBytes(publicKeyBytes),
-		WithPublicKeyOnly(true),
->>>>>>> 7a81f219
 		storeOpt)
 	if err != nil {
 		t.Fatal(err)
 	}
 
-<<<<<<< HEAD
 	validHost := "ecdsa-521.vanadium.io"
 	invalidHost := "invalid.host.com"
 
@@ -329,7 +307,37 @@
 				BlessingRootsX509VerifyOptions(opts))
 		}),
 	)
-=======
+	if err != nil {
+		t.Fatal(err)
+	}
+	if _, err := lp.BlessSelf(validHost); err != nil {
+		t.Fatal(err)
+	}
+	_, err = lp.BlessSelf(invalidHost)
+	if err == nil || !strings.Contains(err.Error(), invalidHostErr) {
+		t.Errorf("unexpected or missing error: %q does not contain %q", err, invalidHostErr)
+	}
+}
+
+func TestCreatePrincipalPublicKeyOnly(t *testing.T) {
+	ctx := context.Background()
+	publicKeyBytes := sectestdata.V23PublicKeyBytes(keys.ECDSA384, sectestdata.V23KeySetA)
+	p, err := CreatePrincipalOpts(ctx,
+		WithPublicKeyBytes(publicKeyBytes),
+		WithPublicKeyOnly(true))
+	if err != nil {
+		t.Fatal(err)
+	}
+	_, err = p.Sign([]byte("error"))
+	if err == nil || !strings.Contains(err.Error(), "signing not supported") {
+		t.Fatalf("missing or incorrect error: %q", err)
+	}
+
+	dir, storeOpt := newStoreOpt(t)
+	_, err = CreatePrincipalOpts(ctx,
+		WithPublicKeyBytes(publicKeyBytes),
+		WithPublicKeyOnly(true),
+		storeOpt)
 	if err != nil {
 		t.Fatal(err)
 	}
@@ -337,26 +345,14 @@
 	p, err = LoadPrincipalOpts(ctx,
 		FromPublicKeyOnly(true),
 		FromWritable(FilesystemStoreWriter(dir)))
->>>>>>> 7a81f219
-	if err != nil {
-		t.Fatal(err)
-	}
-
-<<<<<<< HEAD
-	if _, err := lp.BlessSelf(validHost); err != nil {
-		t.Fatal(err)
-	}
-	_, err = lp.BlessSelf(invalidHost)
-	if err == nil || !strings.Contains(err.Error(), invalidHostErr) {
-		t.Errorf("unexpected or missing error: %q does not contain %q", err, invalidHostErr)
-	}
-
-=======
+	if err != nil {
+		t.Fatal(err)
+	}
+
 	_, err = p.Sign([]byte("error"))
 	if err == nil || !strings.Contains(err.Error(), "signing not supported") {
 		t.Fatalf("missing or incorrect error: %q", err)
 	}
->>>>>>> 7a81f219
 }
 
 func TestCreatePrincipalStoreOpts(t *testing.T) {
