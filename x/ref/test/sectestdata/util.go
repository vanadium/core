--- conflicted
+++ resolved
@@ -23,27 +23,10 @@
 	"v.io/x/ref/lib/security/keys"
 )
 
-<<<<<<< HEAD
-func loadCertSet(privKey, cert, ca []byte) (crypto.PrivateKey, []*x509.Certificate, x509.VerifyOptions) {
-	key, err := loadPrivateKey(privKey)
-	if err != nil {
-		panic(err)
-	}
-	certs, err := loadCerts(cert)
-	if err != nil {
-		panic(err)
-	}
-	opts, err := loadCA(certs[0], ca)
-	if err != nil {
-		panic(err)
-	}
-	return key, certs, opts
-=======
 var SupportedKeyAlgos = []keys.CryptoAlgo{
 	keys.ECDSA256, keys.ECDSA384, keys.ECDSA521,
 	keys.ED25519,
 	keys.RSA2048, keys.RSA4096,
->>>>>>> 1b3524ce
 }
 
 func loadPrivateKey(data []byte) (crypto.PrivateKey, error) {
@@ -155,10 +138,7 @@
 	if err != nil {
 		panic(fmt.Sprintf("failed to load %v/%v: %v", dir, name, err))
 	}
-<<<<<<< HEAD
 	return data
-=======
-	return loadCerts(data)
 }
 
 func fileContents(fs embed.FS, filename string) []byte {
@@ -191,5 +171,4 @@
 
 func Password() []byte {
 	return []byte("password")
->>>>>>> 1b3524ce
 }