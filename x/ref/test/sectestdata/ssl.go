--- conflicted
+++ resolved
@@ -43,11 +43,7 @@
 		if err != nil {
 			panic(err)
 		}
-<<<<<<< HEAD
-		c, _, err := loadCerts(fileContents(vanadiumSSLCerts, host+".vanadium.io.crt"))
-=======
 		c, intermediate, err := loadCerts(fileContents(vanadiumSSLCerts, host+".vanadium.io.crt"))
->>>>>>> 382bdd5c
 		if err != nil {
 			panic(err)
 		}
@@ -60,11 +56,7 @@
 		cert = c
 		break
 	}
-<<<<<<< HEAD
-	opts, err := loadCA(cert, nil, [][]byte{vanadiumSSLCA})
-=======
 	opts, err := loadCA(cert, intermediates, [][]byte{vanadiumSSLCA})
->>>>>>> 382bdd5c
 	if err != nil {
 		panic(err)
 	}
@@ -73,19 +65,11 @@
 
 func X509VerifyOptions(typ keys.CryptoAlgo) x509.VerifyOptions {
 	host := typ.String()
-<<<<<<< HEAD
-	cert, pem, err := loadCerts(fileContents(vanadiumSSLCerts, host+".vanadium.io.crt"))
-	if err != nil {
-		panic(err)
-	}
-	opts, err := loadCA(cert[0], pem, [][]byte{vanadiumSSLCA})
-=======
 	cert, intermediates, err := loadCerts(fileContents(vanadiumSSLCerts, host+".vanadium.io.crt"))
 	if err != nil {
 		panic(err)
 	}
 	opts, err := loadCA(cert[0], intermediates, [][]byte{vanadiumSSLCA})
->>>>>>> 382bdd5c
 	if err != nil {
 		panic(err)
 	}
