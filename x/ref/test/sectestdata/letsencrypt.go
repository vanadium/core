--- conflicted
+++ resolved
@@ -76,11 +76,7 @@
 	}
 }
 
-<<<<<<< HEAD
-func loadCertSet(keyBytes, certByes, CABytes []byte) (crypto.PrivateKey, []*x509.Certificate, x509.VerifyOptions) {
-=======
 func loadCertSet(keyBytes, certByes, caBytes []byte) (crypto.PrivateKey, []*x509.Certificate, x509.VerifyOptions) {
->>>>>>> f6732c23
 	key, err := loadPrivateKey(keyBytes)
 	if err != nil {
 		panic(err)
@@ -89,11 +85,7 @@
 	if err != nil {
 		panic(err)
 	}
-<<<<<<< HEAD
-	opts, err := loadCA(certs[0], CABytes)
-=======
 	opts, err := loadCA(certs[0], caBytes)
->>>>>>> f6732c23
 	if err != nil {
 		panic(err)
 	}
