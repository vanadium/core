--- conflicted
+++ resolved
@@ -189,11 +189,8 @@
 			max = fs.lshared
 		}
 		return int(max), func(used int) {
-<<<<<<< HEAD
-=======
 			fs.lock()
 			defer fs.unlock()
->>>>>>> 0ba9907e
 			fs.lshared -= uint64(used)
 			fs.borrowed += uint64(used)
 			if ctx.V(2) {
