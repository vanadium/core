// Copyright 2015 The Vanadium Authors. All rights reserved.
// Use of this source code is governed by a BSD-style
// license that can be found in the LICENSE file.

package conn

import (
	"fmt"
	"net"
	"sync"
	"time"

	v23 "v.io/v23"
	"v.io/v23/context"
	"v.io/v23/flow"
	"v.io/v23/flow/message"
	"v.io/v23/naming"
	"v.io/v23/rpc/version"
	"v.io/v23/security"
	"v.io/v23/verror"
	"v.io/x/lib/vlog"
	slib "v.io/x/ref/lib/security"
	rpcversion "v.io/x/ref/runtime/internal/rpc/version"
)

const (
	invalidFlowID = iota
	blessingsFlowID
	reservedFlows = 10
)

// minChannelTimeout keeps track of minimum values that we allow for channel
// timeout on a per-protocol basis.  This is to prevent people setting some
// overall limit that doesn't make sense for very slow protocols.
// TODO(mattr): We should consider allowing users to set this per-protocol, or
// perhaps having the protocol implementation expose it via some kind of
// ChannelOpts interface.
var minChannelTimeout = map[string]time.Duration{
	"bt": 10 * time.Second,
}

const (
	proxyOverhead = 32

	// DefaultBytesBuffered is the default value used for Opts.BytesBuffered
	DefaultBytesBuffered = 1 << 20
	// DefaultMTU is the default value used for Opts.MTU
	DefaultMTU = 1 << 16
	// DefaultChannelTimeout is the default value used for Opts.ChannelTimeout
	DefaultChannelTimeout = 30 * time.Minute
	// DefaultHandshakeTimeout is the default value used for Opts.HandshakeTimeout
	DefaultHandshakeTimeout = time.Minute
)

// A FlowHandler processes accepted flows.
type FlowHandler interface {
	// HandleFlow processes an accepted flow.
	HandleFlow(flow.Flow) error
}

type Status int

// Note that this is a progression of states that can only
// go in one direction.  We use inequality operators to see
// how far along in the progression we are, so the order of
// these is important.
const (
	Active Status = iota
	EnteringLameDuck
	LameDuckAcknowledged
	Closing
	Closed
)

type healthCheckState struct {
	requestSent     time.Time
	requestTimer    *time.Timer
	requestDeadline time.Time
	lastRTT         time.Duration

	closeTimer    *time.Timer
	closeDeadline time.Time
}

// A Conn acts as a multiplexing encrypted channel that can host Flows.
type Conn struct {
	// All the variables here are set before the constructor returns
	// and never changed after that.
	mp            *messagePipe
	version       version.RPCVersion
	local, remote naming.Endpoint
	remoteAddr    net.Addr
	closed        chan struct{}
	lameDucked    chan struct{}
	blessingsFlow *blessingsFlow
	loopWG        sync.WaitGroup
	unopenedFlows sync.WaitGroup
	cancel        context.CancelFunc
	handler       FlowHandler
	mtu           uint64

	// The following fields for managing flow control and the writeq
	// are locked independently.
	flowControl flowControlConnStats

	writeq                  writeq
	releaseSender           messageSender // use for release messages
	healthAndLameDuckSender messageSender // use for health+lameduck
	setupCloseSender        messageSender // use for setup, auth, close and teardown

	mu sync.Mutex // All the variables below here are protected by mu.

	localBlessings, remoteBlessings   security.Blessings
	localDischarges, remoteDischarges map[string]security.Discharge
	localValid                        <-chan struct{}
	remoteValid                       chan struct{}
	rPublicKey                        security.PublicKey
	status                            Status
	remoteLameDuck                    bool
	nextFid                           uint64
	lastUsedTime                      time.Time
	flows                             map[uint64]*flw
	hcstate                           *healthCheckState
	acceptChannelTimeout              time.Duration
}

type messageSender struct {
	sync.Mutex
	writer
}

func (ms *messageSender) wait(ctx *context.T, q *writeq) (*writer, error) {
	w := &ms.writer
	if err := q.wait(nil, w, expressPriority); err != nil {
		return nil, err
	}
	return w, nil
}

// Ensure that *Conn implements flow.ManagedConn.
var _ flow.ManagedConn = &Conn{}

type Opts struct {
	// Proxy controls whether the connection is for a proxy or a direct connection.
	Proxy bool

	// HandshakeTimeout is the time allowed for establishing a connection to a peer.
	HandshakeTimeout time.Duration

	// ChannelTimeout is the timeout used for healthchecks.
	ChannelTimeout time.Duration

	// MTU defines the MTU size to use for this connection. This may be reduced
	// if the connection's peer requests a smaller MTU.
	MTU uint64

	// BytesBuffered defines the default number of bytes that can be buffered
	// by a single flow before flow control is invoked.
	BytesBuffered uint64
}

func (co *Opts) initValues(protocol string) error {

	if co.ChannelTimeout == 0 {
		co.ChannelTimeout = DefaultChannelTimeout
	}

	if min := minChannelTimeout[protocol]; co.ChannelTimeout < min {
		co.ChannelTimeout = min
	}

	if co.MTU == 0 {
		co.MTU = DefaultMTU
	}

	if co.BytesBuffered == 0 {
		co.BytesBuffered = DefaultBytesBuffered
	}

	if co.HandshakeTimeout == 0 {
		co.HandshakeTimeout = DefaultHandshakeTimeout
	}

	if co.ChannelTimeout == 0 {
		co.ChannelTimeout = DefaultChannelTimeout
	}

	if co.MTU > co.BytesBuffered {
		return fmt.Errorf("mtu of: %v, is larger than bytes buffered per flow: %v", co.MTU, co.BytesBuffered)
	}
	return nil
}

// NewDialed dials a new Conn on the given conn. In the case when it is not
// dialing a proxy, it can return an error indicating that the context was canceled
// (verror.ErrCanceled) along with a handshake completes within the
// specified handshakeTimeout duration. Or put another way, NewDialed will
// always waut for at most handshakeTimeout duration to complete the handshake
// even if the context is canceled. The behaviour is different for a proxy
// connection, in which case a cancelation is immediate and no attempt is made
// to establish the connection.
func NewDialed( //nolint:gocyclo
	ctx *context.T,
	conn flow.MsgReadWriteCloser,
	local, remote naming.Endpoint,
	versions version.RPCVersionRange,
	auth flow.PeerAuthorizer,
	handler FlowHandler,
	opts Opts,
) (c *Conn, names []string, rejected []security.RejectedBlessing, err error) {

	if _, err = version.CommonVersion(ctx, rpcversion.Supported, versions); err != nil {
		return
	}

	if err = opts.initValues(local.Protocol); err != nil {
		return
	}

	var remoteAddr net.Addr
	if flowConn, ok := conn.(flow.Conn); ok {
		remoteAddr = flowConn.RemoteAddr()
	}

	dctx := ctx
	ctx, cancel := context.WithRootCancel(ctx)

	// If the conn is being built on an encapsulated flow, we must update the
	// cancellation of the flow, to ensure that the conn doesn't get killed
	// when the context passed in is cancelled.
	if f, ok := conn.(*flw); ok {
		ctx = f.SetDeadlineContext(ctx, time.Time{})
	}
	c = &Conn{
		mp:                   newMessagePipe(conn),
		handler:              handler,
		local:                local,
		remote:               remote,
		remoteAddr:           remoteAddr,
		closed:               make(chan struct{}),
		lameDucked:           make(chan struct{}),
		nextFid:              reservedFlows,
		flows:                map[uint64]*flw{},
		lastUsedTime:         time.Now(),
		cancel:               cancel,
		acceptChannelTimeout: opts.ChannelTimeout,
		mtu:                  opts.MTU,
	}

	c.initWriters()
	c.flowControl.init(opts.BytesBuffered)
	done := make(chan struct{})
	var rtt time.Duration
	c.loopWG.Add(1)
	go func() {
		defer c.loopWG.Done()
		defer close(done)
		// We only send our real blessings if we are a server in addition to being a client.
		// Otherwise, we only send our public key through a nameless blessings object.
		// TODO(suharshs): Should we reveal server blessings if we are connecting to proxy here.
		if handler != nil {
			c.localBlessings, c.localValid = v23.GetPrincipal(ctx).BlessingStore().Default()
		} else {
			c.localBlessings, _ = security.NamelessBlessing(v23.GetPrincipal(ctx).PublicKey())
		}
		names, rejected, rtt, err = c.dialHandshake(ctx, versions, auth)
	}()
	var canceled bool
	timer := time.NewTimer(opts.HandshakeTimeout)
	var ferr error
	select {
	case <-done:
		ferr = err
	case <-timer.C:
		ferr = verror.ErrTimeout.Errorf(ctx, "timeout")
	case <-dctx.Done():
		if opts.Proxy {
			ferr = verror.ErrCanceled.Errorf(ctx, "canceled")
		} else {
			// The context has been canceled, but let's give this connection
			// an opportunity to run to completion just in case this connection
			// is racing to become established as per the race documented in:
			// https://github.com/vanadium/core/issues/40.
			select {
			case <-done:
				canceled = true
				// There is always the possibility that the handshake fails
				// (eg. the client doesn't trust the server), so make sure to
				// record any such error.
				ferr = err
				// Handshake done.
			case <-timer.C:
				// Report the timeout not the cancelation, hence
				// leave canceled as false.
				ferr = verror.ErrTimeout.Errorf(ctx, "timeout")
			}
		}
	}

	timer.Stop()
	if ferr != nil {
		c.Close(ctx, ferr)
		return nil, nil, nil, ferr
	}

	c.initializeHealthChecks(ctx, rtt)
	// We send discharges asynchronously to prevent making a second RPC while
	// trying to build up the connection for another. If the two RPCs happen to
	// go to the same server a deadlock will result.
	// This commonly happens when we make a Resolve call.  During the Resolve we
	// will try to fetch discharges to send to the mounttable, leading to a
	// Resolve of the discharge server name.  The two resolve calls may be to
	// the same mounttable.
	if handler != nil {
		c.loopWG.Add(1)
		go c.blessingsLoop(ctx, time.Now(), nil)
	}
	c.loopWG.Add(1)
	go c.readLoop(ctx)

	c.mu.Lock()
	c.lastUsedTime = time.Now()
	c.mu.Unlock()
	if canceled {
		ferr = verror.ErrCanceled.Errorf(ctx, "canceled")
	}
	return c, names, rejected, ferr
}

// NewAccepted accepts a new Conn on the given conn.
//
// NOTE: that the FlowHandler must be called asynchronously since it may
//
//	block until this function returns.
func NewAccepted(
	ctx *context.T,
	lAuthorizedPeers []security.BlessingPattern,
	conn flow.MsgReadWriteCloser,
	local naming.Endpoint,
	versions version.RPCVersionRange,
	handler FlowHandler,
	opts Opts) (*Conn, error) {

	if _, err := version.CommonVersion(ctx, rpcversion.Supported, versions); err != nil {
		return nil, err
	}

	if err := opts.initValues(local.Protocol); err != nil {
		return nil, err
	}

	var remoteAddr net.Addr
	if flowConn, ok := conn.(flow.Conn); ok {
		remoteAddr = flowConn.RemoteAddr()
	}
	ctx, cancel := context.WithCancel(ctx)
	c := &Conn{
		mp:                   newMessagePipe(conn),
		handler:              handler,
		local:                local,
		remoteAddr:           remoteAddr,
		closed:               make(chan struct{}),
		lameDucked:           make(chan struct{}),
		nextFid:              reservedFlows + 1,
		flows:                map[uint64]*flw{},
		lastUsedTime:         time.Now(),
		cancel:               cancel,
		acceptChannelTimeout: opts.ChannelTimeout,
		mtu:                  opts.MTU,
	}

	c.initWriters()
	c.flowControl.init(opts.BytesBuffered)
	done := make(chan struct{}, 1)
	var rtt time.Duration
	var err error
	var refreshTime time.Time
	c.loopWG.Add(1)
	go func() {
		defer c.loopWG.Done()
		defer close(done)
		principal := v23.GetPrincipal(ctx)
		c.localBlessings, c.localValid = principal.BlessingStore().Default()
		if c.localBlessings.IsZero() {
			c.localBlessings, _ = security.NamelessBlessing(principal.PublicKey())
		}
		c.localDischarges, refreshTime = slib.PrepareDischarges(
			ctx, c.localBlessings, nil, "", nil)
		rtt, err = c.acceptHandshake(ctx, versions, lAuthorizedPeers)
	}()
	timer := time.NewTimer(opts.HandshakeTimeout)
	var ferr error
	select {
	case <-done:
		ferr = err
	case <-timer.C:
		ferr = verror.ErrTimeout.Errorf(ctx, "timeout")
	case <-ctx.Done():
		ferr = verror.ErrCanceled.Errorf(ctx, "canceled")
	}
	timer.Stop()
	if ferr != nil {
		// Call internalClose with closedWhileAccepting set to true
		// to avoid waiting on the go routine above to complete.
		// This avoids blocking on the loopWG waitgroup which is
		// pointless since we've decided to not wait on it!
		c.internalClose(ctx, false, true, ferr)
		<-c.closed
		return nil, ferr
	}
	c.initializeHealthChecks(ctx, rtt)
	c.loopWG.Add(2)
	// NOTE: there is a race for refreshTime since it gets set above
	// in a goroutine but read here without any synchronization.
	go c.blessingsLoop(ctx, refreshTime, lAuthorizedPeers)
	go c.readLoop(ctx)
	c.mu.Lock()
	c.lastUsedTime = time.Now()
	c.mu.Unlock()
	return c, nil
}

func (c *Conn) initWriters() {
	c.setupCloseSender.notify = make(chan struct{})
}

func (c *Conn) blessingsLoop(
	ctx *context.T,
	refreshTime time.Time,
	authorizedPeers []security.BlessingPattern) {
	defer c.loopWG.Done()
	for {
		if refreshTime.IsZero() {
			select {
			case <-c.localValid:
			case <-ctx.Done():
				return
			}
		} else {
			timer := time.NewTimer(time.Until(refreshTime))
			select {
			case <-timer.C:
			case <-c.localValid:
			case <-ctx.Done():
				timer.Stop()
				return
			}
			timer.Stop()
		}

		var dis map[string]security.Discharge
		blessings, valid := v23.GetPrincipal(ctx).BlessingStore().Default()
		dis, refreshTime = slib.PrepareDischarges(ctx, blessings, nil, "", nil)
		// Need to access the underlying message pipe with the connections
		// lock held.
		bkey, dkey, err := c.blessingsFlow.send(ctx, blessings, dis, authorizedPeers)
		if err != nil {
			c.internalClose(ctx, false, false, err)
			return
		}
		c.mu.Lock()
		c.localBlessings = blessings
		c.localDischarges = dis
		c.localValid = valid
		c.mu.Unlock()
		err = c.sendAuthMessage(ctx, message.Auth{
			BlessingsKey: bkey,
			DischargeKey: dkey,
		})
		if err != nil {
			c.internalClose(ctx, false, false, err)
			return
		}
	}
}

// MTU Returns the maximum transimission unit for the connection in bytes.
func (c *Conn) MTU() uint64 {
	return c.mtu
}

// RTT returns the round trip time of a message to the remote end.
// Note the initial estimate of the RTT from the accepted side of a connection
// my be long because we don't fully factor out certificate verification time.
// The RTT will be updated with the receipt of every healthCheckResponse, so
// this overestimate doesn't remain for long when the channel timeout is low.
func (c *Conn) RTT() time.Duration {
	c.mu.Lock()
	defer c.mu.Unlock()
	rtt := c.hcstate.lastRTT
	if !c.hcstate.requestSent.IsZero() {
		if waitRTT := time.Since(c.hcstate.requestSent); waitRTT > rtt {
			rtt = waitRTT
		}
	}
	return rtt
}

func (c *Conn) newHealthChecksLocked(ctx *context.T, firstRTT time.Duration) *healthCheckState {
	now := time.Now()
	h := &healthCheckState{
		requestDeadline: now.Add(c.acceptChannelTimeout / 2),

		closeTimer: time.AfterFunc(c.acceptChannelTimeout, func() {
			c.internalClose(ctx, false, false, ErrChannelTimeout.Errorf(ctx, "the channel has become unresponsive"))
		}),
		closeDeadline: now.Add(c.acceptChannelTimeout),
		lastRTT:       firstRTT,
	}
	requestTimer := time.AfterFunc(c.acceptChannelTimeout/2, func() {
		c.sendHealthCheckMessage(ctx, true)
		c.mu.Lock()
		h.requestSent = time.Now()
		c.mu.Unlock()
	})
	h.requestTimer = requestTimer
	return h
}

func (c *Conn) initializeHealthChecks(ctx *context.T, firstRTT time.Duration) {
	c.mu.Lock()
	defer c.mu.Unlock()
	if c.hcstate != nil {
		return
	}
	c.hcstate = c.newHealthChecksLocked(ctx, firstRTT)
}

func (c *Conn) healthCheckNewFlowLocked(ctx *context.T, timeout time.Duration) {
	if timeout != 0 {
		if c.hcstate == nil {
			// There's a scheduling race between initializing healthchecks
			// and accepting a connection since each is handled on a different
			// goroutine. Hence there may be an attempt to update the health
			// checks before they have been initialized. The simplest fix is
			// to just initialize them here.
			c.hcstate = c.newHealthChecksLocked(ctx, timeout)
			return
		}
		if min := minChannelTimeout[c.local.Protocol]; timeout < min {
			timeout = min
		}
		now := time.Now()
		if rd := now.Add(timeout / 2); rd.Before(c.hcstate.requestDeadline) {
			c.hcstate.requestDeadline = rd
			c.hcstate.requestTimer.Reset(timeout / 2)
		}
		if cd := now.Add(timeout); cd.Before(c.hcstate.closeDeadline) {
			c.hcstate.closeDeadline = cd
			c.hcstate.closeTimer.Reset(timeout)
		}
	}
}

func (c *Conn) healthCheckCloseDeadline() time.Time {
	c.mu.Lock()
	defer c.mu.Unlock()
	return c.hcstate.closeDeadline
}

// EnterLameDuck enters lame duck mode, the returned channel will be closed when
// the remote end has ack'd or the Conn is closed.
func (c *Conn) EnterLameDuck(ctx *context.T) chan struct{} {
	var enterLameDuck bool
	c.mu.Lock()
	if c.status < EnteringLameDuck {
		c.status = EnteringLameDuck
		enterLameDuck = true
	}
	c.mu.Unlock()
	if enterLameDuck {
		err := c.sendLameDuckMessage(ctx, false, true)
		if err != nil {
			c.Close(ctx, ErrSend.Errorf(ctx, "failure sending release message to %v: %v", c.remote.String(), err))
		}
	}
	return c.lameDucked
}

// Dial dials a new flow on the Conn.
func (c *Conn) Dial(ctx *context.T, blessings security.Blessings, discharges map[string]security.Discharge,
	remote naming.Endpoint, channelTimeout time.Duration, sideChannel bool) (flow.Flow, error) {
	if c.remote.RoutingID == naming.NullRoutingID {
		return nil, ErrDialingNonServer.Errorf(ctx, "attempting to dial on a connection with no remote server: %v", c.remote.String())
	}
	if blessings.IsZero() {
		// its safe to ignore this error since c.lBlessings must be valid, so the
		// encoding of the publicKey can never error out.
		blessings, _ = security.NamelessBlessing(v23.GetPrincipal(ctx).PublicKey())
	}
	c.mu.Lock()
	defer c.mu.Unlock()

	// It may happen that in the case of bidirectional RPC the dialer of the connection
	// has sent blessings,  but not yet discharges.  In this case we will wait for them
	// to send the discharges before allowing a bidirectional flow dial.
	if valid := c.remoteValid; valid != nil && len(c.remoteDischarges) == 0 && len(c.remoteBlessings.ThirdPartyCaveats()) > 0 {
		c.mu.Unlock()
		<-valid
		c.mu.Lock()
	}

	if c.remoteLameDuck || c.status >= Closing {
		return nil, ErrConnectionClosed.Errorf(ctx, "connection closed")
	}
	id := c.nextFid
	c.nextFid += 2
	remote = remote.WithBlessingNames(c.remote.BlessingNames())
	flw := c.newFlowLocked(
		ctx,
		id,
		blessings,
		c.remoteBlessings,
		discharges,
		c.remoteDischarges,
		remote,
		true,
		channelTimeout,
		sideChannel,
		0)
	return flw, nil
}

// LocalEndpoint returns the local vanadium Endpoint
func (c *Conn) LocalEndpoint() naming.Endpoint { return c.local }

// RemoteEndpoint returns the remote vanadium Endpoint
func (c *Conn) RemoteEndpoint() naming.Endpoint {
	return c.remote
}

// LocalBlessings returns the local blessings.
func (c *Conn) LocalBlessings() security.Blessings {
	c.mu.Lock()
	defer c.mu.Unlock()
	return c.localBlessings
}

// RemoteBlessings returns the remote blessings.
func (c *Conn) RemoteBlessings() security.Blessings {
	c.mu.Lock()
	defer c.mu.Unlock()
	return c.remoteBlessings
}

// LocalDischarges fetches the most recently sent discharges for the local
// ends blessings.
func (c *Conn) LocalDischarges() map[string]security.Discharge {
	c.mu.Lock()
	defer c.mu.Unlock()
	return c.localDischarges
}

// RemoteDischarges fetches the most recently received discharges for the remote
// ends blessings.
func (c *Conn) RemoteDischarges() map[string]security.Discharge {
	c.mu.Lock()
	defer c.mu.Unlock()
	// It may happen that in the case of bidirectional RPC the dialer of the connection
	// has sent blessings,  but not yet discharges.  In this case we will wait for them
	// to send the discharges instead of returning the initial nil discharges.
	if valid := c.remoteValid; valid != nil && len(c.remoteDischarges) == 0 && len(c.remoteBlessings.ThirdPartyCaveats()) > 0 {
		c.mu.Unlock()
		<-valid
		c.mu.Lock()
	}
	return c.remoteDischarges
}

// CommonVersion returns the RPCVersion negotiated between the local and remote endpoints.
func (c *Conn) CommonVersion() version.RPCVersion { return c.version }

// LastUsed returns the time at which the Conn had bytes read or written on it.
func (c *Conn) LastUsed() time.Time {
	c.mu.Lock()
	defer c.mu.Unlock()
	return c.lastUsedTime
}

// RemoteLameDuck returns true if the other end of the connection has announced that
// it is in lame duck mode indicating that new flows should not be dialed on this
// conn.
func (c *Conn) RemoteLameDuck() bool {
	c.mu.Lock()
	defer c.mu.Unlock()
	return c.remoteLameDuck
}

// Closed returns a channel that will be closed after the Conn is shutdown.
// After this channel is closed it is guaranteed that all Dial calls will fail
// with an error and no more flows will be sent to the FlowHandler.
func (c *Conn) Closed() <-chan struct{} { return c.closed }

func (c *Conn) Status() Status {
	c.mu.Lock()
	defer c.mu.Unlock()
	return c.status
}

// Close shuts down a conn.
func (c *Conn) Close(ctx *context.T, err error) {
	c.internalClose(ctx, false, false, err)
	<-c.closed
}

// CloseIfIdle closes the connection if the conn has been idle for idleExpiry,
// returning true if it closed it.
func (c *Conn) CloseIfIdle(ctx *context.T, idleExpiry time.Duration) bool {
	c.mu.Lock()
	defer c.mu.Unlock()
	if c.isIdleLocked(ctx, idleExpiry) {
		c.internalCloseLocked(ctx, false, false, ErrIdleConnKilled.Errorf(ctx, "connection killed because idle expiry was reached"))
		return true
	}
	return false
}

func (c *Conn) IsIdle(ctx *context.T, idleExpiry time.Duration) bool {
	c.mu.Lock()
	defer c.mu.Unlock()
	return c.isIdleLocked(ctx, idleExpiry)
}

// isIdleLocked returns true if the connection has been idle for idleExpiry.
func (c *Conn) isIdleLocked(ctx *context.T, idleExpiry time.Duration) bool {
	if c.hasActiveFlowsLocked() {
		return false
	}
	return c.lastUsedTime.Add(idleExpiry).Before(time.Now())
}

func (c *Conn) HasActiveFlows() bool {
	c.mu.Lock()
	defer c.mu.Unlock()
	return c.hasActiveFlowsLocked()
}

func (c *Conn) hasActiveFlowsLocked() bool {
	for _, f := range c.flows {
		if !f.sideChannel {
			return true
		}
	}
	return false
}

func (c *Conn) internalClose(ctx *context.T, closedRemotely, closedWhileAccepting bool, err error) {
	c.mu.Lock()
	c.internalCloseLocked(ctx, closedRemotely, closedWhileAccepting, err)
	c.mu.Unlock()
}

func (c *Conn) internalCloseLocked(ctx *context.T, closedRemotely, closedWhileAccepting bool, err error) { //nolint:gocyclo
	debug := ctx.V(2)
	if debug {
		ctx.Infof("Closing connection: %v", err)
	}

	if c.status >= Closing {
		// This conn is already being torn down.
		return
	}
	if c.status < LameDuckAcknowledged {
		close(c.lameDucked)
	}
	c.status = Closing
	if c.remoteValid != nil {
		close(c.remoteValid)
		c.remoteValid = nil
	}

	flows := make([]*flw, 0, len(c.flows))
	for _, f := range c.flows {
		flows = append(flows, f)
	}

	go func(c *Conn) {
		if c.hcstate != nil {
			c.hcstate.requestTimer.Stop()
			c.hcstate.closeTimer.Stop()
		}
		if !closedRemotely {
			msg := ""
			if err != nil {
				msg = err.Error()
			}
			cerr := c.sendTearDownMessage(ctx, msg)
			if cerr != nil {
				ctx.VI(2).Infof("Error sending tearDown on connection to %s: %v", c.remote, cerr)
			}
		}
		if err == nil {
			err = ErrConnectionClosed.Errorf(ctx, "connection closed")
		}
		for _, f := range flows {
			f.close(ctx, false, err)
		}
		if cerr := c.mp.Close(); cerr != nil && debug {
			ctx.Infof("Error closing underlying connection for %s: %v", c.remote, cerr)
		}
		if c.cancel != nil {
			c.cancel()
		}
		if !closedWhileAccepting {
			// given that the accept handshake timed out or was
			// cancelled it doesn't make sense to wait for it here.
			c.loopWG.Wait()
		}
		c.mu.Lock()
		c.status = Closed
		close(c.closed)
		c.mu.Unlock()
	}(c)
}

func (c *Conn) state() Status {
	c.mu.Lock()
	defer c.mu.Unlock()
	return c.status
}

// deleteFlow removes the specified flow id from the Conn's set of active
// flows. This has the following consequences for flow control:
//   - flow control token releases received from a peer will be treated
//     as 'borrowed' and assigned back to the shared pool
//     (see releaseOutstandingBorrowed).
//   - flow control token releases due to be sent to a remote peer will not be
//     assigned to the local map used to keep track of the available tokens
//     for that flow.
//   - when the Conn is closed, this flow will not be used to calculate healthcheck
//     timeouts.
func (c *Conn) deleteFlow(fid uint64) {
	c.mu.Lock()
	defer c.mu.Unlock()
	delete(c.flows, fid)
}

func (c *Conn) fragmentReleaseMessage(ctx *context.T, toRelease []message.Counter) error {
	limit := c.flowControl.releaseMessageLimit
<<<<<<< HEAD
	if len(toRelease) < limit {
		return c.sendReleaseMessage(ctx, message.Release{Counters: toRelease})
	}
=======
>>>>>>> da5c05e0
	for {
		if len(toRelease) < limit {
			return c.sendMessage(ctx, false, expressPriority,
				&message.Release{Counters: toRelease})
		}
<<<<<<< HEAD
		if err := c.sendReleaseMessage(ctx, message.Release{Counters: send}); err != nil {
=======
		if err := c.sendMessage(ctx, false, expressPriority,
			&message.Release{Counters: toRelease[:limit]}); err != nil {
>>>>>>> da5c05e0
			return err
		}
		toRelease = toRelease[limit:]
	}
}

func (c *Conn) sendRelease(ctx *context.T, fs *flowControlFlowStats, count uint64) {
	fid := fs.id
	c.mu.Lock()
	_, open := c.flows[fid]
	var toReleaseCounters []message.Counter
	toRelease := c.flowControl.determineReleaseMessage(fs, count, open)
	if toRelease {
		toReleaseCounters = c.flowControl.toReleaseClosed
		c.flowControl.mu.Lock()
		for _, f := range c.flows {
			if f.flowControl.toRelease != 0 {
				toReleaseCounters = append(toReleaseCounters,
					message.Counter{
						FlowID: f.id,
						Tokens: f.flowControl.toRelease})
			}
			f.flowControl.clearLocked()
		}
		fs.clearLocked()
		fs.shared.clearToReleaseLocked()
		c.flowControl.mu.Unlock()
	}
	c.mu.Unlock()
	var err error
	if toRelease {
		err = c.fragmentReleaseMessage(ctx, toReleaseCounters)
	}
	if err != nil {
		c.Close(ctx, ErrSend.Errorf(ctx, "failure sending release message to %v: %v", c.remote.String(), err))
	}
}

func (c *Conn) readLoop(ctx *context.T) {
	defer c.loopWG.Done()
	var err error
	for {
		msg, rerr := c.mp.readMsg(ctx, nil)
		if rerr != nil {
			err = ErrRecv.Errorf(ctx, "error reading from: %v: %v", c.remote.String(), rerr)
			break
		}
		if err = c.handleAnyMessage(ctx, msg); err != nil {
			break
		}
	}
	if err != nil && verror.ErrorID(err) == ErrCounterOverflow.ID {
		vlog.Infof("conn.readLoop: unexpected error: %v", err)
	}
	c.internalClose(ctx, false, false, err)
}

func (c *Conn) markUsed() {
	c.mu.Lock()
	c.markUsedLocked()
	c.mu.Unlock()
}

func (c *Conn) markUsedLocked() {
	c.lastUsedTime = time.Now()
}

func (c *Conn) IsEncapsulated() bool {
	return c.mp.isEncapsulated()
}

func (c *Conn) DebugString() string {
	c.mu.Lock()
	defer c.mu.Unlock()
	return fmt.Sprintf(`
Remote:
  Endpoint   %v
  Blessings: %v (claimed)
  PublicKey: %v
Local:
  Endpoint:  %v
  Blessings: %v
Version:     %v
MTU:         %d
LastUsed:    %v
#Flows:      %d
`,
		c.remote,
		c.remoteBlessings,
		c.rPublicKey,
		c.local,
		c.localBlessings,
		c.version,
		c.mtu,
		c.lastUsedTime,
		len(c.flows))
}

func (c *Conn) writeEncodedBlessings(ctx *context.T, w *writer, data []byte) error {
	if err := c.writeq.wait(ctx, w, flowPriority); err != nil {
		ctx.Infof("writeq.wait: error %v", err)
		return err
	}
	// TODO(cnicolaou): what about fragmentation and flow control here?
	err := c.mp.writeData(ctx, message.Data{
		ID:      blessingsFlowID,
		Payload: [][]byte{data}})
	c.writeq.done(w)
	return err
}

func (c *Conn) sendReleaseMessage(
	ctx *context.T,
	m message.Release) error {
	c.releaseSender.Lock()
	defer c.releaseSender.Unlock()
	allocChannel(&c.releaseSender)
	w, err := c.releaseSender.wait(nil, &c.writeq)
	if err != nil {
		ctx.Infof("writeq.wait: error %v", err)
		return err
	}
	defer c.writeq.done(w)
	return c.mp.writeRelease(ctx, m)
}

func (c *Conn) sendAuthMessage(ctx *context.T, m message.Auth) error {
	c.setupCloseSender.Lock()
	defer c.setupCloseSender.Unlock()
	w, err := c.setupCloseSender.wait(ctx, &c.writeq)
	if err != nil {
		ctx.Infof("writeq.wait: error %v", err)
		return err
	}
	defer c.writeq.done(w)
	return c.mp.writeMsg(ctx, m.Append)
}

func (c *Conn) sendSetupMessage(
	ctx *context.T,
	m message.Setup) error {
	c.setupCloseSender.Lock()
	defer c.setupCloseSender.Unlock()
	w, err := c.setupCloseSender.wait(ctx, &c.writeq)
	if err != nil {
		ctx.Infof("writeq.wait: error %v", err)
		return err
	}
	defer c.writeq.done(w)
	return c.mp.writeMsg(ctx, m.Append)
}

func allocChannel(ms *messageSender) {
	if ms.notify == nil {
		ms.notify = make(chan struct{})
	}
}

func (c *Conn) sendHealthCheckMessage(
	ctx *context.T,
	request bool) error {
	c.healthAndLameDuckSender.Lock()
	defer c.healthAndLameDuckSender.Unlock()
	allocChannel(&c.healthAndLameDuckSender)
	w, err := c.healthAndLameDuckSender.wait(ctx, &c.writeq)
	if err != nil {
		ctx.Infof("writeq.wait: error %v", err)
		return err
	}
	defer c.writeq.done(w)
	if request {
		var m message.HealthCheckRequest
		return c.mp.writeMsg(ctx, m.Append)
	}
	var m message.HealthCheckResponse
	return c.mp.writeMsg(ctx, m.Append)
}

func cancelContext(ctx *context.T, cancelWithContext bool) *context.T {
	if cancelWithContext {
		return ctx
	}
	return nil
}

func (c *Conn) sendLameDuckMessage(ctx *context.T, cancelWithContext bool, enterLameDuck bool) error {
	c.healthAndLameDuckSender.Lock()
	defer c.healthAndLameDuckSender.Unlock()
	allocChannel(&c.healthAndLameDuckSender)
	w, err := c.healthAndLameDuckSender.wait(cancelContext(ctx, cancelWithContext), &c.writeq)
	if err != nil {
		ctx.Infof("writeq.wait: error %v", err)
		return err
	}
	defer c.writeq.done(w)
	if enterLameDuck {
		var m message.EnterLameDuck
		return c.mp.writeMsg(ctx, m.Append)
	}
	var m message.AckLameDuck
	return c.mp.writeMsg(ctx, m.Append)
}

func (c *Conn) sendTearDownMessage(ctx *context.T, msg string) error {
	c.setupCloseSender.Lock()
	defer c.setupCloseSender.Unlock()
	allocChannel(&c.setupCloseSender)
	w, err := c.setupCloseSender.wait(nil, &c.writeq)
	if err != nil {
		ctx.Infof("writeq.wait: error %v", err)
		return err
	}
	defer c.writeq.done(w)
	var m = message.TearDown{Message: msg}
	return c.mp.writeMsg(ctx, m.Append)
}

func (c *Conn) sendCloseMessage(ctx *context.T, id uint64) error {
	c.setupCloseSender.Lock()
	defer c.setupCloseSender.Unlock()
	allocChannel(&c.setupCloseSender)
	w, err := c.setupCloseSender.wait(nil, &c.writeq)
	if err != nil {
		ctx.Infof("writeq.wait: error %v", err)
		return err
	}
	defer c.writeq.done(w)
	return c.mp.writeData(ctx, message.Data{ID: id, Flags: message.CloseFlag})
}<|MERGE_RESOLUTION|>--- conflicted
+++ resolved
@@ -837,23 +837,13 @@
 
 func (c *Conn) fragmentReleaseMessage(ctx *context.T, toRelease []message.Counter) error {
 	limit := c.flowControl.releaseMessageLimit
-<<<<<<< HEAD
-	if len(toRelease) < limit {
-		return c.sendReleaseMessage(ctx, message.Release{Counters: toRelease})
-	}
-=======
->>>>>>> da5c05e0
 	for {
 		if len(toRelease) < limit {
-			return c.sendMessage(ctx, false, expressPriority,
-				&message.Release{Counters: toRelease})
-		}
-<<<<<<< HEAD
-		if err := c.sendReleaseMessage(ctx, message.Release{Counters: send}); err != nil {
-=======
-		if err := c.sendMessage(ctx, false, expressPriority,
-			&message.Release{Counters: toRelease[:limit]}); err != nil {
->>>>>>> da5c05e0
+			return c.sendReleaseMessage(ctx,
+				message.Release{Counters: toRelease})
+		}
+		if err := c.sendReleaseMessage(ctx,
+			message.Release{Counters: toRelease[:limit]}); err != nil {
 			return err
 		}
 		toRelease = toRelease[limit:]
