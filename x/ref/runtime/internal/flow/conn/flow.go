// Copyright 2015 The Vanadium Authors. All rights reserved.
// Use of this source code is governed by a BSD-style
// license that can be found in the LICENSE file.

package conn

import (
	"io"
	"net"
	"sync"
	"time"

	"v.io/v23/context"
	"v.io/v23/flow"
	"v.io/v23/flow/message"
	"v.io/v23/naming"
	"v.io/v23/security"
)

type flw struct {
	// These variables are all set during flow construction.
	id                                uint64
	conn                              *Conn
	q                                 *readq
	localBlessings, remoteBlessings   security.Blessings
	localDischarges, remoteDischarges map[string]security.Discharge
	noEncrypt                         bool
	noFragment                        bool
	remote                            naming.Endpoint
	channelTimeout                    time.Duration
	sideChannel                       bool
	encapsulated                      bool

	// The following fields for managing flow control and the writeq
	// are locked indepdently.
	flowControl flowControlFlowStats

	writeq      *writeq
	writeqEntry writer

	// mu guards all of the following fields.
	mu     sync.Mutex
	ctx    *context.T
	cancel context.CancelFunc

	// opened indicates whether the flow has already been opened.  If false
	// we need to send an open flow on the next write.  For accepted flows
	// this will always be true.
	opened bool

	// closed is true as soon as f.close has been called.
	closed bool

	// tokenWait is set if a write is blocked waiting for flowcontrol
	// tokens. When tokens become available the channel should be closed.
	tokenWait chan struct{}
}

// Ensure that *flw implements flow.Flow.
var _ flow.Flow = &flw{}

func (c *Conn) newFlowLocked(
	ctx *context.T,
	id uint64,
	localBlessings, remoteBlessings security.Blessings,
	localDischarges, remoteDischarges map[string]security.Discharge,
	remote naming.Endpoint,
	dialed bool,
	channelTimeout time.Duration,
	sideChannel bool,
	initialCounters uint64) *flw {
	f := &flw{
		id:               id,
		conn:             c,
		localBlessings:   localBlessings,
		localDischarges:  localDischarges,
		remoteBlessings:  remoteBlessings,
		remoteDischarges: remoteDischarges,
		opened:           !dialed,
		remote:           remote,
		channelTimeout:   channelTimeout,
		sideChannel:      sideChannel,
		writeq:           &c.writeq,
		encapsulated:     c.IsEncapsulated(),
	}
	// It's important that this channel has a non-zero buffer since flows will
	// be notifying themselve and if there's no buffer a deadlock will occur.
	// The self notification is between the code that handles release
	// messages to notify a flow-controlled writeMgs that it may potentially
	// have tokens to spend on writes.
	f.writeqEntry.notify = make(chan struct{}, 1)

	f.flowControl.shared = &c.flowControl
	f.flowControl.borrowing = dialed
	f.flowControl.id = id
	if initialCounters != 0 {
		f.flowControl.releaseCountersLocked(initialCounters)
	}

	f.tokenWait = make(chan struct{}, 1)

	f.q = newReadQ(f.flowControl.shared.bytesBufferedPerFlow, f.sendRelease)

	f.ctx, f.cancel = context.WithCancel(ctx)

	if !f.opened {
		c.unopenedFlows.Add(1)
	}

	c.flows[id] = f
	c.healthCheckNewFlowLocked(ctx, channelTimeout)
	return f
}

func (f *flw) sendRelease(ctx *context.T, n int) {
	f.conn.sendRelease(ctx, f, f.id, uint64(n))
}

// disableEncrytion should not be called concurrently with Write* methods.
func (f *flw) disableEncryption() {
	f.noEncrypt = true
}

// DisableFragmentation should probably not be called concurrently with
// Write* methods.
func (f *flw) DisableFragmentation() {
	f.noFragment = true
}

// Implement io.Reader.
// Read and ReadMsg should not be called concurrently with themselves
// or each other.
func (f *flw) Read(p []byte) (n int, err error) {
	ctx := f.currentContext()
	f.markUsed()
	if n, err = f.q.read(ctx, p); err != nil {
		f.close(ctx, false, err)
	}
	return
}

// ReadMsg is like read, but it reads bytes in chunks.  Depending on the
// implementation the batch boundaries might or might not be significant.
// Read and ReadMsg should not be called concurrently with themselves
// or each other.
func (f *flw) ReadMsg() (buf []byte, err error) {
	ctx := f.currentContext()
	f.markUsed()
	// TODO(mattr): Currently we only ever release counters when some flow
	// reads.  We may need to do it more or less often.  Currently
	// we'll send counters whenever a new flow is opened.
	if buf, err = f.q.get(ctx); err != nil {
		f.close(ctx, false, err)
	}
	return
}

// ReadMsg2 is like ReadMsg. In this implementation it does not use the
// supplied buffer since doing so would force an extraneous allocation and
// copy.
func (f *flw) ReadMsg2(_ []byte) (buf []byte, err error) {
	return f.ReadMsg()
}

// Implement io.Writer.
// Write, WriteMsg, and WriteMsgAndClose should not be called concurrently
// with themselves or each other.
func (f *flw) Write(p []byte) (n int, err error) {
	return f.WriteMsg(p)
}

func (f *flw) currentContext() *context.T {
	f.mu.Lock()
	defer f.mu.Unlock()
	return f.ctx
}

// ensureTokens ensures that there are sufficient flow control tokens available
// to send the current message, and if there are none, it will wait until
// some become available from the peer end of the connection via a release
// message containing tokens for this flow.
func (f *flw) ensureTokens(ctx *context.T, need int, parts [][]byte, tosend [][]byte) ([][]byte, [][]byte, int, error) {

	for {
		// The critical region needs to capture both reading tokens and
		// setting up to wait for new ones. Similarly, releaseCounters
		// above needs to lock access to updating the available tokens
		// (ie. the call to releaseCounters) as well as signaling the channel
		// used to notify the code below that more tokens may be available.
		f.flowControl.lockForTokens()
		borrowed, borrowedNotification, avail := f.flowControl.getTokensLocked(ctx, f.encapsulated)
		if avail >= need {
			parts, tosend, size := popFront(parts, tosend[:0], avail)
			f.flowControl.returnTokensLocked(ctx, borrowed, avail-size)
			f.flowControl.unlockForTokens()
			return parts, tosend, size, nil
		}
		// need to wait for tokens, but first return any tokens that were available.
		f.flowControl.returnTokensLocked(ctx, borrowed, avail)
		ch := f.tokenWait
		f.flowControl.unlockForTokens()
		select {
		case <-ctx.Done():
			return nil, nil, 0, ctx.Err()
		case <-ch:
		case <-borrowedNotification:
		}
	}
}

func (f *flw) writeMsgDone(ctx *context.T, sent int, alsoClose bool, err error) (int, error) {
	if alsoClose || err != nil {
		if err != nil && ctx.V(2) {
			f.ctx.Infof("finishing write on %d(%p): failed: %v", f.id, f, err)
		}
		f.close(ctx, false, err)
		// Translate context cancelation or timeout into io.EOF
		if err == context.Canceled || err == context.DeadlineExceeded {
			return sent, io.EOF
		}
		return sent, err
	}
	return sent, nil
}

func (f *flw) writeMsg(alsoClose bool, parts [][]byte) (sent int, err error) {
	ctx := f.currentContext()

	debug := ctx.V(2)
	if debug {
		ctx.Infof("starting write on flow %d(%p)", f.id, f)
	}

	totalSize := 0
	for _, p := range parts {
		totalSize += len(p)
	}
	size, sent, tosend := 0, 0, make([][]byte, len(parts))

	f.markUsed()

	f.mu.Lock()
	wasOpened := f.opened
	f.opened = true
	f.mu.Unlock()

	// We're prepared to send at least 1 byte under any circumstance.
	need := 1
	if f.noEncrypt || f.noFragment {
		// Note that if f.noEncrypt is set we're actually acting as a conn
		// for higher level flows. In this case we don't want to fragment the
		// writes of the higher level flows, we want to transmit their messages
		// whole. Similarly if noFragment is set we prefer to wait and not
		// send a partial write based on the available tokens. This is only
		// required by proxies which need to pass on messages without
		// refragmenting.
		need = totalSize
	}

	for len(parts) > 0 {
		if wasOpened {
			// Send a data message, possibly having to wait for flow control
			// tokens before doing so.
			parts, tosend, size, err = f.ensureTokens(ctx, need, parts, tosend)
			if err != nil {
				return f.writeMsgDone(ctx, sent, alsoClose, err)
			}
<<<<<<< HEAD
			parts, tosend, size = popFront(parts, tosend[:0], tokens)
			deduct(size)
			if err := f.sendDataMessage(ctx, flowPriority, alsoClose, len(parts) == 0, tosend); err != nil {
=======
			if err := f.sendDataMessage(ctx, alsoClose, len(parts) == 0, tosend); err != nil {
>>>>>>> 70886188
				return f.writeMsgDone(ctx, sent, alsoClose, err)
			}
			sent += size
			continue
		}
		// Send an open message, use any available flow control tokens, but
		// do not wait for any to be available. This ensures that an openFlow
		// message will always be sent, if it can't include a payload.
		f.flowControl.lockForTokens()
		borrowed, _, avail := f.flowControl.getTokensLocked(ctx, f.encapsulated)
		parts, tosend, size = popFront(parts, tosend[:0], avail)

		f.flowControl.returnTokensLocked(ctx, borrowed, avail-size)
		f.flowControl.unlockForTokens()

		if err := f.handleOpenFlow(ctx, alsoClose, len(parts) == 0, tosend); err != nil {
			return f.writeMsgDone(ctx, sent, alsoClose, err)
		}

		sent += size

		wasOpened = true
		f.conn.unopenedFlows.Done()
	}
	if debug {
		f.ctx.Infof("finishing write on %d(%p)", f.id, f)
	}
	return f.writeMsgDone(ctx, sent, alsoClose, err)
}

func (f *flw) messageFlags(alsoClose, finalPart bool) uint64 {
	var flags uint64
	if alsoClose && finalPart {
		flags |= message.CloseFlag
	}
	if f.noEncrypt {
		flags |= message.DisableEncryptionFlag
	}
	return flags
}

func (f *flw) handleOpenFlow(ctx *context.T, alsoClose, finalPart bool, payload [][]byte) error {
	bkey, dkey, err := f.conn.blessingsFlow.send(ctx, f.localBlessings, f.localDischarges, nil)
	if err != nil {
		return err
	}
	flags := f.messageFlags(alsoClose, finalPart)
	if err := f.writeq.wait(ctx, &f.writeqEntry, flowPriority); err != nil {
		return io.EOF
	}
	defer f.writeq.done(&f.writeqEntry)
	// Actually write to the wire.  This is also where encryption happens,
	// so this part can be slow.
	return f.conn.mp.writeOpenFlow(ctx, message.OpenFlow{
		ID:              f.id,
		InitialCounters: f.flowControl.shared.bytesBufferedPerFlow,
		BlessingsKey:    bkey,
		DischargeKey:    dkey,
		Flags:           flags,
		Payload:         payload,
	})
}

func (f *flw) sendDataMessage(ctx *context.T, priority int, alsoClose, finalPart bool, payload [][]byte) error {
	flags := f.messageFlags(alsoClose, finalPart)
	if err := f.writeq.wait(ctx, &f.writeqEntry, priority); err != nil {
		return io.EOF
	}
	defer f.writeq.done(&f.writeqEntry)
	// Actually write to the wire.  This is also where encryption happens,
	// so this part can be slow.
	return f.conn.mp.writeData(ctx, message.Data{ID: f.id, Flags: flags, Payload: payload})
}

// WriteMsg is like Write, but allows writing more than one buffer at a time.
// The data in each buffer is written sequentially onto the flow.  Returns the
// number of bytes written.  WriteMsg must return a non-nil error if it writes
// less than the total number of bytes from all buffers.
// Write, WriteMsg, and WriteMsgAndClose should not be called concurrently
// with themselves or each other.
func (f *flw) WriteMsg(parts ...[]byte) (int, error) {
	return f.writeMsg(false, parts)
}

// WriteMsgAndClose performs WriteMsg and then closes the flow.
// Write, WriteMsg, and WriteMsgAndClose should not be called concurrently
// with themselves or each other.
func (f *flw) WriteMsgAndClose(parts ...[]byte) (int, error) {
	return f.writeMsg(true, parts)
}

// SetContext sets the context associated with the flow.  Typically this is
// used to set state that is only available after the flow is connected, such
// as a more restricted flow timeout, or the language of the request.
// Calling SetContext may invalidate values previously returned from Closed.
//
// The flow.Manager associated with ctx must be the same flow.Manager that the
// flow was dialed or accepted from, otherwise an error is returned.
// TODO(mattr): enforce this restriction.
//
// TODO(mattr): update v23/flow documentation.
// SetContext may not be called concurrently with other methods.
func (f *flw) SetDeadlineContext(ctx *context.T, deadline time.Time) *context.T {
	f.mu.Lock()
	defer f.mu.Unlock()
	if f.closed {
		// If the flow is already closed, don't allocate a new
		// context, we might end up leaking it.
		return ctx
	}
	if f.cancel != nil {
		f.cancel()
	}
	if !deadline.IsZero() {
		f.ctx, f.cancel = context.WithDeadline(ctx, deadline)
	} else {
		f.ctx, f.cancel = context.WithCancel(ctx)
	}
	return f.ctx
}

// LocalEndpoint returns the local vanadium endpoint.
func (f *flw) LocalEndpoint() naming.Endpoint {
	return f.conn.local
}

// RemoteEndpoint returns the remote vanadium endpoint.
func (f *flw) RemoteEndpoint() naming.Endpoint {
	return f.remote
}

// RemoteAddr returns the remote address of the peer.
func (f *flw) RemoteAddr() net.Addr {
	return f.conn.remoteAddr
}

// LocalBlessings returns the blessings presented by the local end of the flow
// during authentication.
func (f *flw) LocalBlessings() security.Blessings {
	return f.localBlessings
}

// RemoteBlessings returns the blessings presented by the remote end of the
// flow during authentication.
func (f *flw) RemoteBlessings() security.Blessings {
	return f.remoteBlessings
}

// LocalDischarges returns the discharges presented by the local end of the
// flow during authentication.
//
// Discharges are organized in a map keyed by the discharge-identifier.
func (f *flw) LocalDischarges() map[string]security.Discharge {
	return f.localDischarges
}

// RemoteDischarges returns the discharges presented by the remote end of the
// flow during authentication.
//
// Discharges are organized in a map keyed by the discharge-identifier.
func (f *flw) RemoteDischarges() map[string]security.Discharge {
	return f.remoteDischarges
}

// Conn returns the connection the flow is multiplexed on.
func (f *flw) Conn() flow.ManagedConn {
	return f.conn
}

// Closed returns a channel that remains open until the flow has been closed remotely
// or the context attached to the flow has been canceled.
//
// Note that after the returned channel is closed starting new writes will result
// in an error, but reads of previously queued data are still possible.  No
// new data will be queued.
// TODO(mattr): update v23/flow docs.
func (f *flw) Closed() <-chan struct{} {
	return f.currentContext().Done()
}

// ID returns the ID of this flow.
func (f *flw) ID() uint64 {
	return f.id
}

func (f *flw) close(ctx *context.T, closedRemotely bool, err error) {
	f.mu.Lock()
	wasOpened, wasClosed := f.opened, f.closed
	f.opened, f.closed = true, true
	cancel := f.cancel
	f.mu.Unlock()

	if wasClosed {
		return
	}

	// Delete the flow as soon as possible to ensure that flow control
	// releases are handled appropriately for a closed/closing flow.
	// From this point on, all flow control updates are handled as per
	// a closed flow.
	f.conn.deleteFlow(f.id)

	if !wasOpened {
		f.conn.unopenedFlows.Done()
	}

	f.q.close(ctx)

	log := ctx.V(2)
	if log {
		ctx.Infof("closing %d(%p): %v", f.id, f, err)
	}

	cancel()
	// After cancel has been called no new writes will begin for this
	// flow.  There may be a write in progress, but it must finish
	// before another writer gets to use the channel.  Therefore we
	// can simply use sendMessage to send the close flow message.

	if wasOpened && !closedRemotely && (f.conn.state() != Closing) {
		// Note: If the conn is closing there is no point in trying to
		// send the flow close message as it will fail.  This is racy
		// with the connection closing, but there are no ill-effects
		// other than spamming the logs a little so it's OK.
		if serr := f.sendDataMessage(ctx, expressPriority, true, true, nil); serr != nil && log {
			ctx.Infof("could not send close flow message: %v: close error (if any): %v", serr, err)
		}
	}
	// Update flow control state now that we're guaranteed to no longer
	// send any messages. Messages may still arrive if the flow is closed
	// locally but not remotely, but they will be handled appropriately
	// with regard to flow control.
	f.flowControl.handleFlowClose(closedRemotely, f.conn.state() < Closing)
}

// Close marks the flow as closed. After Close is called, new data cannot be
// written on the flow. Reads of already queued data are still possible.
func (f *flw) Close() error {
	f.close(f.currentContext(), false, nil)
	return nil
}

func (f *flw) markUsed() {
	if !f.sideChannel && f.id >= reservedFlows {
		f.conn.markUsed()
	}
}

// popFront removes the first num bytes from in and appends them to out
// returning in, out, and the actual number of bytes appended.
func popFront(in, out [][]byte, num int) ([][]byte, [][]byte, int) {
	i, sofar := 0, 0
	for i < len(in) && sofar < num {
		i, sofar = i+1, sofar+len(in[i])
	}
	out = append(out, in[:i]...)
	if excess := sofar - num; excess > 0 {
		i, sofar = i-1, num
		keep := len(out[i]) - excess
		in[i], out[i] = in[i][keep:], out[i][:keep]
	}
	return in[i:], out, sofar
}<|MERGE_RESOLUTION|>--- conflicted
+++ resolved
@@ -265,13 +265,7 @@
 			if err != nil {
 				return f.writeMsgDone(ctx, sent, alsoClose, err)
 			}
-<<<<<<< HEAD
-			parts, tosend, size = popFront(parts, tosend[:0], tokens)
-			deduct(size)
-			if err := f.sendDataMessage(ctx, flowPriority, alsoClose, len(parts) == 0, tosend); err != nil {
-=======
 			if err := f.sendDataMessage(ctx, alsoClose, len(parts) == 0, tosend); err != nil {
->>>>>>> 70886188
 				return f.writeMsgDone(ctx, sent, alsoClose, err)
 			}
 			sent += size
