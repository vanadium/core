--- conflicted
+++ resolved
@@ -256,11 +256,7 @@
 			if !c.remote.IsZero() {
 				remote = c.remote.String()
 			}
-<<<<<<< HEAD
-			return security.Blessings{}, nil, rttend, ErrRecv.Errorf(ctx, "readRemoteAuth: error reading from %v: %v", remote, err)
-=======
 			return security.Blessings{}, nil, rttend, ErrRecv.Errorf(ctx, "conn.readRemoteAuth: error reading from %v: %v", remote, err)
->>>>>>> cbef74da
 		}
 		if rauth, _ = msg.(*message.Auth); rauth != nil {
 			rttend = time.Now()
@@ -275,11 +271,7 @@
 			if err := c.handleMessage(ctx, msg); err != nil {
 				vlog.Infof("conn.readRemoteAuth: handleMessage teardown: failed: %v", err)
 			}
-<<<<<<< HEAD
-			return security.Blessings{}, nil, rttend, ErrConnectionClosed.Errorf(ctx, "readRemoteAuth: connection closed")
-=======
 			return security.Blessings{}, nil, rttend, ErrConnectionClosed.Errorf(ctx, "conn.readRemoteAuth: connection closed")
->>>>>>> cbef74da
 		case *message.OpenFlow:
 			// If we get an OpenFlow message here it needs to be handled
 			// asynchronously since it will call the flow handler
@@ -313,19 +305,11 @@
 		c.mu.Unlock()
 	}
 	if c.rPublicKey == nil {
-<<<<<<< HEAD
-		return security.Blessings{}, nil, rttend, ErrNoPublicKey.Errorf(ctx, "readRemoteAuth: no public key received")
-	}
-
-	if !rauth.ChannelBinding.Verify(c.rPublicKey, append(tag, binding...)) {
-		return security.Blessings{}, nil, rttend, ErrInvalidChannelBinding.Errorf(ctx, "readRemoteAuth: the channel binding was invalid")
-=======
 		return security.Blessings{}, nil, rttend, ErrNoPublicKey.Errorf(ctx, "conn.readRemoteAuth: no public key received")
 	}
 
 	if !rauth.ChannelBinding.Verify(c.rPublicKey, append(tag, binding...)) {
 		return security.Blessings{}, nil, rttend, ErrInvalidChannelBinding.Errorf(ctx, "conn.readRemoteAuth: the channel binding was invalid")
->>>>>>> cbef74da
 	}
 	return rBlessings, rDischarges, rttend, nil
 }
