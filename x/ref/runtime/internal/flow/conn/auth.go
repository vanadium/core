--- conflicted
+++ resolved
@@ -133,11 +133,7 @@
 		Versions:          versions,
 		PeerLocalEndpoint: c.local,
 		PeerNaClPublicKey: pk,
-<<<<<<< HEAD
-		Mtu:               defaultMtu,
-=======
 		Mtu:               c.mtu,
->>>>>>> fad94e3c
 		SharedTokens:      c.flowControl.bytesBufferedPerFlow,
 	}
 	if !c.remote.IsZero() {
