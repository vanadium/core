--- conflicted
+++ resolved
@@ -183,22 +183,8 @@
 	return nil
 }
 
-<<<<<<< HEAD
-func (c *Conn) handleRelease(ctx *context.T, msg message.Release) error {
-	for fid, val := range msg.Counters {
-		c.mu.Lock()
-		f := c.flows[fid]
-		c.mu.Unlock()
-		if f != nil {
-			f.releaseCounters(val)
-		} else {
-			c.flowControl.releaseOutstandingBorrowed(fid, val)
-		}
-	}
-=======
 func (c *Conn) handleRelease(ctx *context.T, msg *message.Release) error {
 	c.flowControl.handleRelease(ctx, c, msg.Counters)
->>>>>>> 70886188
 	return nil
 }
 
