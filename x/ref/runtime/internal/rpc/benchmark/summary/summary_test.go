// Copyright 2022 The Vanadium Authors. All rights reserved.
// Use of this source code is governed by a BSD-style
// license that can be found in the LICENSE file.

package main

import (
	"os"
	"testing"

	v23 "v.io/v23"
	"v.io/v23/context"
	"v.io/v23/security"
	_ "v.io/x/ref/runtime/factories/roaming"
	"v.io/x/ref/runtime/internal/rpc/benchmark/internal"
	"v.io/x/ref/test"
)

var (
	serverAddr, expServerAddr string
	ctx                       *context.T
)

func runConnections(b *testing.B) {
	b.ReportAllocs()
	for i := 0; i < b.N; i++ {
		ctx, _, _ := v23.WithNewClient(ctx)
		internal.CallEcho(&testing.B{}, ctx, serverAddr, 1, 0, false, nil)
	}
}

func runEcho(b *testing.B, payloadSize int, random bool) {
	b.ReportAllocs()
	internal.CallEcho(b, ctx, serverAddr, b.N, payloadSize, random, nil)
}

func runEchoStream(b *testing.B, chunkCnt, payloadSize int, random bool) {
	b.ReportAllocs()
	internal.CallEchoStream(b, ctx, serverAddr, b.N, chunkCnt, payloadSize, random, nil)
}

<<<<<<< HEAD
func Benchmark____ConnectionSetup(b *testing.B) { runConnections(b) }
func Benchmark__________Echo_10KB(b *testing.B) { runEcho(b, 10000, false) }
func Benchmark_______Echo_Rand_KB(b *testing.B) { runEcho(b, 10000, true) }

func Benchmark___Echo_Stream_10KB(b *testing.B) { runEchoStream(b, 10, 10000, false) }
func Benchmark_Echo_Stream_1000KB(b *testing.B) { runEchoStream(b, 10, 1000000, false) }

func Benchmark____Echo_Stream_Rand(b *testing.B) { runEchoStream(b, 10, 1000000, true) }
=======
func Benchmark_______ConnectionSetup(b *testing.B) { runConnections(b) }
func Benchmark__Echo____________10KB(b *testing.B) { runEcho(b, 10000, false) }
func Benchmark__Echo________Rnd_10KB(b *testing.B) { runEcho(b, 10000, true) }
func Benchmark__Echo_Stream_____10KB(b *testing.B) { runEchoStream(b, 10, 10000, false) }
func Benchmark__Echo_Stream____500KB(b *testing.B) { runEchoStream(b, 10, 500000, false) }
func Benchmark__Echo_Stream______1MB(b *testing.B) { runEchoStream(b, 10, 1000000, false) }
func Benchmark__Echo_Stream__Rnd_1MB(b *testing.B) { runEchoStream(b, 10, 1000000, true) }
>>>>>>> e25670df

func setupServerClient(ctx *context.T) {
	_, server, err := v23.WithNewServer(ctx, "", internal.NewService(), security.DefaultAuthorizer())
	if err != nil {
		ctx.Fatalf("NewServer failed: %v", err)
	}
	serverAddr = server.Status().Endpoints[0].Name()
	internal.CallEcho(&testing.B{}, ctx, serverAddr, 1, 0, false, nil)
}

func TestMain(m *testing.M) {
	var shutdown v23.Shutdown
	ctx, shutdown = test.V23Init()

	setupServerClient(ctx)

	r := m.Run()
	shutdown()

	os.Exit(r)
}<|MERGE_RESOLUTION|>--- conflicted
+++ resolved
@@ -39,16 +39,6 @@
 	internal.CallEchoStream(b, ctx, serverAddr, b.N, chunkCnt, payloadSize, random, nil)
 }
 
-<<<<<<< HEAD
-func Benchmark____ConnectionSetup(b *testing.B) { runConnections(b) }
-func Benchmark__________Echo_10KB(b *testing.B) { runEcho(b, 10000, false) }
-func Benchmark_______Echo_Rand_KB(b *testing.B) { runEcho(b, 10000, true) }
-
-func Benchmark___Echo_Stream_10KB(b *testing.B) { runEchoStream(b, 10, 10000, false) }
-func Benchmark_Echo_Stream_1000KB(b *testing.B) { runEchoStream(b, 10, 1000000, false) }
-
-func Benchmark____Echo_Stream_Rand(b *testing.B) { runEchoStream(b, 10, 1000000, true) }
-=======
 func Benchmark_______ConnectionSetup(b *testing.B) { runConnections(b) }
 func Benchmark__Echo____________10KB(b *testing.B) { runEcho(b, 10000, false) }
 func Benchmark__Echo________Rnd_10KB(b *testing.B) { runEcho(b, 10000, true) }
@@ -56,7 +46,6 @@
 func Benchmark__Echo_Stream____500KB(b *testing.B) { runEchoStream(b, 10, 500000, false) }
 func Benchmark__Echo_Stream______1MB(b *testing.B) { runEchoStream(b, 10, 1000000, false) }
 func Benchmark__Echo_Stream__Rnd_1MB(b *testing.B) { runEchoStream(b, 10, 1000000, true) }
->>>>>>> e25670df
 
 func setupServerClient(ctx *context.T) {
 	_, server, err := v23.WithNewServer(ctx, "", internal.NewService(), security.DefaultAuthorizer())
