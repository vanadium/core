--- conflicted
+++ resolved
@@ -3,11 +3,7 @@
 // license that can be found in the LICENSE file.
 
 // The following enables go generate to generate the doc.go file.
-<<<<<<< HEAD
 //go:generate gendoc .
-=======
-//go:generate go run $GOPATH/src/v.io/x/lib/cmdline/testdata/gendoc.go .
->>>>>>> 1dd852bc
 
 package main
 
